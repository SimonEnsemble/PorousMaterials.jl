--- conflicted
+++ resolved
@@ -39,11 +39,7 @@
     time_start = time()
     if verbose
         print("Simulating Henry coefficient of ")
-<<<<<<< HEAD
-        printstyled(molecule.species; color=:green)
-=======
-        print_with_color(:green, molecule_.species)
->>>>>>> 13d5b836
+        printstyled(molecule_.species; color=:green)
         print(" in ")
         printstyled(framework.name; color=:green)
         print(" at ")
@@ -120,12 +116,9 @@
             println("\t⟨U, Coulomb⟩ (K): ", average_energies[b].coulomb)
         end
     end
-<<<<<<< HEAD
+
     time_stop = time()
     elapsed_time = (time_stop - time_start) # seconds
-=======
-    elapsed_time = toc() / 60 # min
->>>>>>> 13d5b836
 
     # compute error estimates
     err_kh = 2.0 * std(henry_coefficients) / sqrt(N_BLOCKS)
@@ -135,38 +128,23 @@
 
     result = Dict{String, Float64}()
     result["henry coefficient [mol/(m³-bar)]"] = mean(henry_coefficients)
-    println("1")
     result["henry coefficient [mmol/(g-bar)]"] = result["henry coefficient [mol/(m³-bar)]"] / ρ
-    println("2")
     result["err henry coefficient [mmol/(g-bar)]"] = err_kh / ρ
-    println("3")
     result["henry coefficient [mol/(kg-Pa)]"] = result["henry coefficient [mmol/(g-bar)]"] / 100000.0
-    println("4")
     # note assumes same # insertions per core.
     result["⟨U, vdw⟩ (K)"] = mean([average_energies[b].vdw for b = 1:N_BLOCKS])
-    println("5")
     result["⟨U, Coulomb⟩ (K)"] = mean([average_energies[b].coulomb for b = 1:N_BLOCKS])
-    println("6")
     result["⟨U⟩ (K)"] = result["⟨U, vdw⟩ (K)"] + result["⟨U, Coulomb⟩ (K)"]
-    println("7")
 
     result["⟨U⟩ (kJ/mol)"] = result["⟨U⟩ (K)"] * K_to_kJ_mol
-    println("8")
     result["⟨U, vdw⟩ (kJ/mol)"] = result["⟨U, vdw⟩ (K)"] * K_to_kJ_mol
-    println("9")
     result["err ⟨U, vdw⟩ (kJ/mol)"] = err_energy.vdw * K_to_kJ_mol
-    println("10")
     result["⟨U, Coulomb⟩ (kJ/mol)"] = result["⟨U, Coulomb⟩ (K)"] * K_to_kJ_mol
-    println("11")
     result["err ⟨U, Coulomb⟩ (kJ/mol)"] = err_energy.coulomb * K_to_kJ_mol
-    println("12")
     result["Qst (kJ/mol)"] = -result["⟨U⟩ (kJ/mol)"] + temperature * K_to_kJ_mol
-    println("13")
     result["err Qst (kJ/mol)"] = sum(err_energy) * K_to_kJ_mol
-    println("14")
 
     result["elapsed time (min)"] = elapsed_time / 60
-    println("15")
 
     if autosave
         if ! isdir(PATH_TO_DATA * "henry_sims")
@@ -181,6 +159,7 @@
     end
 
     if verbose
+        println("Elapsed time (min): ", result["elapsed time (min)"])
         printstyled("\t----- final results ----\n"; color=:green)
         for key in ["henry coefficient [mmol/(g-bar)]", "⟨U, vdw⟩ (kJ/mol)", "⟨U, Coulomb⟩ (kJ/mol)", "Qst (kJ/mol)"]
             @printf("\t%s = %f +/- %f\n", key, result[key], result["err " * key])
