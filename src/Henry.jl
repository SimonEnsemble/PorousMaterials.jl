const universal_gas_constant = 8.3144598e-5 # m³-bar/(K-mol)
const K_to_kJ_mol = 8.3144598 / 1000.0 # kJ/(mol-K)
using Distributed

"""
   results = henry_coefficient(framework, molecule, temperature, ljforcefield,
                             nb_insertions=1e6, verbose=true, ewald_precision=1e-6,
                             autosave=true)

Conduct particle insertions to compute the Henry coefficient Kₕ of a molecule in a framework.
Also, for free, the heat of adsorption and ensemble average energy of adsorption is computed.
The Henry coefficient is a model for adsorption at infinite dilution (low coverage):
⟨N⟩ = Kₕ P, where P is pressure and Kₕ is the Henry coefficient.

Kₕ = β ⟨e^{-β U}⟩, where the average is over positions and orientations of the molecule
in the framework.

Returns a dictionary of results.

# Arguments
- `framework::Framework`: the porous crystal in which we seek to simulate adsorption
- `molecule::molecule`: the adsorbate molecule
- `temperature::Float64`: temperature of bulk gas phase in equilibrium with adsorbed phase
    in the porous material. units: Kelvin (K)
- `ljforcefield::LJForceField`: the molecular model used to describe the
    energetics of the adsorbate-adsorbate and adsorbate-host van der Waals interactions.
- `insertions_per_volume::Int`: number of Widom insertions to perform for computing the
average, per unit cell volume (Å³)
- `verbose::Bool`: whether or not to print off information during the simulation.
- `ewald_precision::Float64`: desired precision for Ewald summations; used to determine
the replication factors in reciprocal space.
- `autosave::Bool`: save results file as a .jld in PATH_TO_DATA * `sims`
- `filename_comment::AbstractString`: An optional comment that will be appended to the name of the saved file.
"""
function henry_coefficient(framework::Framework, molecule_::Molecule, temperature::Float64,
                           ljforcefield::LJForceField; insertions_per_volume::Union{Int, Float64}=200,
                           verbose::Bool=true, ewald_precision::Float64=1e-6,
                           autosave::Bool=true, filename_comment::AbstractString="",
<<<<<<< HEAD
                           write_checkpoint::Bool=false, load_checkpoint_file::Bool=false,
                           checkpoint_frequency::Int=1000, checkpoint::Dict=Dict())
=======
                           accessibility_grid::Union{Nothing, Grid{Bool}}=nothing)
>>>>>>> bcb6e1fe
    time_start = time()
    if verbose
        print("Simulating Henry coefficient of ")
        printstyled(molecule_.species; color=:green)
        print(" in ")
        printstyled(framework.name; color=:green)
        print(" at ")
        printstyled(temperature; color=:green)
        print(" K, using ")
        printstyled(ljforcefield.name; color=:green)
        print(" force field with ")
        printstyled(insertions_per_volume; color=:green)
        println(" insertions per Å³.")

        if accessibility_grid != nothing
            println("Using provided accessibility grid to block inaccessible pockets")
            if ! isapprox(accessibility_grid.box, framework.box)
                error(@sprintf("accessibility grid box does not match box of %s.\n",
                    framework.name))
            end
        end
    end

    # determine the number of insertions based on the unit cell volume of the crystal (BEFORE replication)
    nb_insertions = max(N_BLOCKS, ceil(Int, insertions_per_volume * framework.box.Ω))
    if verbose
        @printf("\t%d total # particle insertions\n", nb_insertions)
    end

    # partition total insertions among blocks.
    if nprocs() > N_BLOCKS
        error("Use $N_BLOCKS cores or less for Henry coefficient calculations to match the number of blocks")
    end
    nb_insertions_per_block = ceil(Int, nb_insertions / N_BLOCKS)

    # replication factors for applying nearest image convention for short-range interactions
    repfactors = replication_factors(framework.box, ljforcefield)
    if verbose
        @printf("\tReplicating framework %d by %d by %d for short-range cutoff %.2f\n",
                repfactors..., sqrt(ljforcefield.cutoffradius_squared))
    end
    # replicate the framework atoms so fractional coords are in [0, 1] spanning the simulation box
    framework = replicate(framework, repfactors)

    # make a deep copy of the molecule passed so we don't change its coords
    molecule = deepcopy(molecule_)

    # adjust molecule's fractional coordinates according to the replicated framework box.
    set_fractional_coords!(molecule, framework.box)

    # Bool's of whether to compute guest-host and/or guest-guest electrostatic energies
    #   there is no point in going through the computations if all charges are zero!
    charged_system = charged(framework, verbose=verbose) & charged(molecule, verbose=verbose)

    # get xtal density for conversion to per mass units (up here in case fails due to missing atoms in atomicmasses.csv)
    ρ = crystal_density(framework) # kg/m³

    # Load checkpoint
    if checkpoint != Dict() && load_checkpoint_file
        error("A checkpoint dictionary was provided AND load_checkpoint_file=true.\n
              Unclear which checkpoint to start with.\n")
    end

    checkpoint_filename = joinpath(PATH_TO_DATA, "henry_checkpoints", henry_result_savename(
                                framework, molecule, temperature, ljforcefield, insertions_per_volume, comment="checkpoint"))
    if load_checkpoint_file
        if isfile(checkpoint_filename)
            @load checkpoint_filename checkpoint
            printstyled("\trestarting simulation from previous checkpoint.\n"; color=:yellow)
            printstyled("\tstarting at insertion number ", checkpoint["n_insertion"], "\n"; color=:yellow)
            println("\tCheckpoint filename: ", checkpoint_filename)
            checkpoint["filename"] = checkpoint_filename
            checkpoint["frequency"] = checkpoint_frequency
        else
            error(@sprintf("checkpoint file %s not found.\n", checkpoint_filename))
        end
    end
                                  

    # conduct Monte Carlo insertions for less than 5 cores using Julia pmap function
    # set up function to take a tuple of arguments, the number of insertions to
    # perform and the molecule to move around/rotate. each core needs a different
    # molecule because it will change its attributes in the simulation
    # x = (nb_insertions, molecule) for that core
    henry_loop(x::Tuple{Int, Molecule}) = _conduct_Widom_insertions(framework, x[2],
                                            temperature, ljforcefield, x[1],
                                            charged_system, ewald_precision, verbose,
<<<<<<< HEAD
                                            write_checkpoint=write_checkpoint,
                                            checkpoint_data=load_checkpoint_file ? checkpoint : Dict(),
                                            checkpoint_frequency=checkpoint_frequency,
                                            checkpoint_filename=checkpoint_filename)
=======
                                            accessibility_grid, repfactors)
>>>>>>> bcb6e1fe

    # parallelize insertions across the cores; keep nb_insertions_per_block same
    res = pmap(henry_loop, [(nb_insertions_per_block, deepcopy(molecule)) for b = 1:N_BLOCKS])

    # unpack the boltzmann factor sum and weighted energy sum from each block
    boltzmann_factor_sums = [res[b][1] for b = 1:N_BLOCKS] # Σᵢ e^(-βEᵢ) for that core
    wtd_energy_sums = [res[b][2] for b = 1:N_BLOCKS] # Σᵢ Eᵢe^(-βEᵢ) for that core

    # compute block ⟨U⟩, Kₕ
    #   ⟨U⟩ = Σ Uᵢ e ^(βUᵢ) / [ ∑ e^(βUᵢ) ]
    #   Kₕ = β Σ e ^(βUᵢ) / nb_insertions_per_block
    #    (these N_BLOCKS-long arrays)
    average_energies = wtd_energy_sums ./ boltzmann_factor_sums # K
    henry_coefficients = boltzmann_factor_sums / (universal_gas_constant * temperature * nb_insertions_per_block) # mol/(m³-bar)

    if verbose
        for b = 1:N_BLOCKS
            printstyled(@sprintf("\tBlock  %d/%d statistics:\n", b, N_BLOCKS); color=:yellow)
            println("\tHenry coeff. [mmol/(g-bar)]: ", henry_coefficients[b] / ρ)
            println("\t⟨U, vdw⟩ (K): ", average_energies[b].vdw)
            println("\t⟨U, Coulomb⟩ (K): ", average_energies[b].coulomb)
        end
    end

    time_stop = time()
    elapsed_time = (time_stop - time_start) # seconds

    # compute error estimates
    err_kh = 2.0 * std(henry_coefficients) / sqrt(N_BLOCKS)
    err_energy = PotentialEnergy()
    err_energy.vdw = 2.0 * std([average_energies[b].vdw for b = 1:N_BLOCKS]) / sqrt(N_BLOCKS)
    err_energy.coulomb = 2.0 * std([average_energies[b].coulomb for b = 1:N_BLOCKS]) / sqrt(N_BLOCKS)

    results = Dict{String, Float64}()
    results["henry coefficient [mol/(m³-bar)]"] = mean(henry_coefficients)
    results["henry coefficient [mmol/(g-bar)]"] = results["henry coefficient [mol/(m³-bar)]"] / ρ
    results["err henry coefficient [mmol/(g-bar)]"] = err_kh / ρ
    results["henry coefficient [mol/(kg-Pa)]"] = results["henry coefficient [mmol/(g-bar)]"] / 100000.0
    # note assumes same # insertions per core.
    results["⟨U, vdw⟩ (K)"] = mean([average_energies[b].vdw for b = 1:N_BLOCKS])
    results["⟨U, Coulomb⟩ (K)"] = mean([average_energies[b].coulomb for b = 1:N_BLOCKS])
    results["⟨U⟩ (K)"] = results["⟨U, vdw⟩ (K)"] + results["⟨U, Coulomb⟩ (K)"]

    results["⟨U⟩ (kJ/mol)"] = results["⟨U⟩ (K)"] * K_to_kJ_mol
    results["⟨U, vdw⟩ (kJ/mol)"] = results["⟨U, vdw⟩ (K)"] * K_to_kJ_mol
    results["err ⟨U, vdw⟩ (kJ/mol)"] = err_energy.vdw * K_to_kJ_mol
    results["⟨U, Coulomb⟩ (kJ/mol)"] = results["⟨U, Coulomb⟩ (K)"] * K_to_kJ_mol
    results["err ⟨U, Coulomb⟩ (kJ/mol)"] = err_energy.coulomb * K_to_kJ_mol
    results["Qst (kJ/mol)"] = -results["⟨U⟩ (kJ/mol)"] + temperature * K_to_kJ_mol
    results["err Qst (kJ/mol)"] = sum(err_energy) * K_to_kJ_mol

    results["elapsed time (min)"] = elapsed_time / 60

    if autosave
        if ! isdir(joinpath(PATH_TO_DATA, "henry_sims"))
            mkdir(joinpath(PATH_TO_DATA, "henry_sims"))
        end
        savename = joinpath(PATH_TO_DATA, "henry_sims", henry_result_savename(framework, molecule, temperature,
                               ljforcefield, insertions_per_volume, comment=filename_comment))
        @save savename results
        if verbose
            println("\tResults saved in: ", savename)
        end
    end

    if verbose
        println("\tElapsed time (min): ", results["elapsed time (min)"])
        printstyled("\t----- final results ----\n"; color=:green)
        for key in ["henry coefficient [mmol/(g-bar)]", "⟨U, vdw⟩ (kJ/mol)", "⟨U, Coulomb⟩ (kJ/mol)", "Qst (kJ/mol)"]
            @printf("\t%s = %f +/- %f\n", key, results[key], results["err " * key])
        end
    end
    return results
end

# assumed framework is already replicated sufficiently for short-range interactions
# to facilitate parallelization
function _conduct_Widom_insertions(framework::Framework, molecule::Molecule,
                                   temperature::Float64, ljforcefield::LJForceField,
                                   nb_insertions::Int, charged_system::Bool,
<<<<<<< HEAD
                                   ewald_precision::Float64, verbose::Bool;
                                   write_checkpoint::Bool=false, checkpoint_data::Dict=Dict(),
                                   checkpoint_frequency::Int=1000, checkpoint_filename::AbstractString="")
=======
                                   ewald_precision::Float64, verbose::Bool,
                                   accessibility_grid::Union{Nothing, Grid{Bool}},
                                   repfactors::Tuple{Int, Int, Int})
>>>>>>> bcb6e1fe
    # copy the molecule in case we need to reset it when bond lengths drift
    bond_length_drift_check_frequency = 5000 # every how many insertions check for drift
    ref_molecule = deepcopy(molecule)

    # define Ewald summation params; this must be done on each core since they cannot share eikar for race condition possibility
    # pre-compute weights on k-vector contributions to long-rage interactions in
    #   Ewald summation for electrostatics
    #   allocate memory for exp^{i * n * k ⋅ r}
    eparams = setup_Ewald_sum(framework.box, sqrt(ljforcefield.cutoffradius_squared),
                              verbose=(verbose & (myid() == 1)  & charged_system),
                              ϵ=ewald_precision)
    eikr = Eikr(framework, eparams)

    # to be Σᵢ Eᵢe^(-βEᵢ)
    wtd_energy_sum = PotentialEnergy(0.0, 0.0)
    # to be Σᵢ e^(-βEᵢ)
    boltzmann_factor_sum = 0.0
    if checkpoint_data != Dict()
        wtd_energy_sum = checkpoint_data["wtd_energy_sum"]
        boltzmann_factor_sum = checkpoint_data["boltzmann_factor_sum"]
    end

    insertion_start = (checkpoint_data != Dict()) ? checkpoint["n_insertion"] + 1 : 1
    for i = insertion_start:nb_insertions
        # determine uniform random center of mass
        xf = rand(3)
        # translate molecule to the new center of mass
        translate_to!(molecule, xf)
        # rotate randomly
        if rotatable(molecule)
            rotate!(molecule, framework.box)
        end

        # calculate potential energy of molecule at that position and orientation
        energy = PotentialEnergy(0.0, 0.0)
        # actually compute if accessibilty grid not available; or if is avail and accessible
        if (accessibility_grid == nothing) || (accessible(accessibility_grid, xf, repfactors))
            energy.vdw = vdw_energy(framework, molecule, ljforcefield)
            if charged_system
                energy.coulomb = total(electrostatic_potential_energy(framework, molecule, eparams, eikr))
            end
        else
            energy.vdw = Inf
            energy.coulomb = Inf
        end

        # calculate Boltzmann factor e^(-βE)
        boltzmann_factor = exp(-sum(energy) / temperature)

        boltzmann_factor_sum += boltzmann_factor

        # to avoid NaN; contribution to wtd energy sum when energy = Inf is zero.
        if (! isinf(energy.vdw)) && (! isinf(energy.coulomb))
            wtd_energy_sum += boltzmann_factor * energy
        end
        # else add 0.0 b/c lim E --> ∞ of E exp(-b * E) is zero.

        # check for drift in bond lengths
        if i % bond_length_drift_check_frequency == 0
            # assert bond length drift not so severe as to not trust results
            if bond_length_drift(molecule, ref_molecule, framework.box,
                    atol=1e-8, throw_warning=true)
                error("significant bond length drift observed after $i insertions.
                Change `bond_length_drift_check_frequency` to restart the molecule configuration
                more frequently.")
            end
            # reset molecule if bond length drift observed but not too severe
            if bond_length_drift(molecule, ref_molecule, framework.box,
                    atol=1e-12, throw_warning=true)
                @warn "... resetting molecule coordinates with fresh copy after $i insertions"
                molecule = deepcopy(ref_molecule)
            end
        end

        # Write checkpoint
        if write_checkpoint & checkpoint_frequency % i == 0
            checkpoint = Dict("boltzmann_factor_sum" => boltzmann_factor_sum,
                              "wtd_energy_sum" => wtd_energy_sum,
                              "n_insertion" => i)
            if !isdir(joinpath(PATH_TO_DATA, "henry_checkpoints"))
                mkdir(joinpath(PATH_TO_DATA, "henry_checkpoints"))
            end
            @save checkpoint_filename checkpoint
        end #write checkpoint
    end #insertions

    return boltzmann_factor_sum, wtd_energy_sum
end

function henry_result_savename(framework::Framework, molecule::Molecule, temperature::Float64,
                               ljforcefield::LJForceField, insertions_per_volume::Union{Int, Float64}; comment::AbstractString="")
    if comment != "" && comment[1] != '_'
        comment = "_" * comment
    end
    return @sprintf("henry_sim_%s_in_%s_%fK_%s_ff_%d_insertions_per_volume%s.jld2",
                    molecule.species, framework.name, temperature, ljforcefield.name,
                    insertions_per_volume, comment)
end<|MERGE_RESOLUTION|>--- conflicted
+++ resolved
@@ -36,12 +36,9 @@
                            ljforcefield::LJForceField; insertions_per_volume::Union{Int, Float64}=200,
                            verbose::Bool=true, ewald_precision::Float64=1e-6,
                            autosave::Bool=true, filename_comment::AbstractString="",
-<<<<<<< HEAD
                            write_checkpoint::Bool=false, load_checkpoint_file::Bool=false,
-                           checkpoint_frequency::Int=1000, checkpoint::Dict=Dict())
-=======
+                           checkpoint_frequency::Int=1000, checkpoint::Dict=Dict(),
                            accessibility_grid::Union{Nothing, Grid{Bool}}=nothing)
->>>>>>> bcb6e1fe
     time_start = time()
     if verbose
         print("Simulating Henry coefficient of ")
@@ -129,14 +126,11 @@
     henry_loop(x::Tuple{Int, Molecule}) = _conduct_Widom_insertions(framework, x[2],
                                             temperature, ljforcefield, x[1],
                                             charged_system, ewald_precision, verbose,
-<<<<<<< HEAD
                                             write_checkpoint=write_checkpoint,
                                             checkpoint_data=load_checkpoint_file ? checkpoint : Dict(),
                                             checkpoint_frequency=checkpoint_frequency,
-                                            checkpoint_filename=checkpoint_filename)
-=======
+                                            checkpoint_filename=checkpoint_filename,
                                             accessibility_grid, repfactors)
->>>>>>> bcb6e1fe
 
     # parallelize insertions across the cores; keep nb_insertions_per_block same
     res = pmap(henry_loop, [(nb_insertions_per_block, deepcopy(molecule)) for b = 1:N_BLOCKS])
@@ -217,15 +211,11 @@
 function _conduct_Widom_insertions(framework::Framework, molecule::Molecule,
                                    temperature::Float64, ljforcefield::LJForceField,
                                    nb_insertions::Int, charged_system::Bool,
-<<<<<<< HEAD
                                    ewald_precision::Float64, verbose::Bool;
                                    write_checkpoint::Bool=false, checkpoint_data::Dict=Dict(),
-                                   checkpoint_frequency::Int=1000, checkpoint_filename::AbstractString="")
-=======
-                                   ewald_precision::Float64, verbose::Bool,
+                                   checkpoint_frequency::Int=1000, checkpoint_filename::AbstractString="",
                                    accessibility_grid::Union{Nothing, Grid{Bool}},
                                    repfactors::Tuple{Int, Int, Int})
->>>>>>> bcb6e1fe
     # copy the molecule in case we need to reset it when bond lengths drift
     bond_length_drift_check_frequency = 5000 # every how many insertions check for drift
     ref_molecule = deepcopy(molecule)
