--- conflicted
+++ resolved
@@ -12,7 +12,6 @@
 const R = 8.3144598e-5
 
 # Data structure stating characteristics of a Peng-Robinson gas
-<<<<<<< HEAD
 struct PengRobinsonMolecule
   "Peng-Robinson Gas species. e.g. :CO2"
   gas::Symbol
@@ -42,36 +41,12 @@
 α(κ::Float64, Tr::Float64) = (1 + κ * (1 - √(Tr))) ^ 2
 A(T::Float64, P::Float64, gas::PengRobinsonMolecule) = α(κ(gas), T / gas.Tc) * a(gas) * P / (R ^ 2 * T ^ 2)
 B(T::Float64, P::Float64, gas::PengRobinsonMolecule) = b(gas) * P / (R * T)
-=======
-struct PengRobinsonGas
-    "Peng-Robinson Gas species. e.g. :CO2"
-    gas::Symbol
-    "Critical temperature (units: Kelvin)"
-    Tc::Float64
-    "Critical pressure (units: bar)"
-    Pc::Float64
-    "Acentric factor (units: unitless)"
-    ω::Float64
-end
-
-# Parameters in the Peng-Robinson Equation of State
-# T in Kelvin, P in bar
-a(gas::PengRobinsonGas) = (0.457235 * R ^ 2 * gas.Tc ^ 2) / gas.Pc
-b(gas::PengRobinsonGas) = (0.0777961 * R * gas.Tc) / gas.Pc
-κ(gas::PengRobinsonGas) = 0.37464 + (1.54226 * gas.ω) - (0.26992 * gas.ω ^ 2)
-α(κ::Float64, Tr::Float64) = (1 + κ * (1 - √Tr)) ^ 2
-A(T::Float64, P::Float64, gas::PengRobinsonGas) = α(κ(gas), T / gas.Tc) * a(gas) * P / (R ^ 2 * T ^ 2)
-B(T::Float64, P::Float64, gas::PengRobinsonGas) = b(gas) * P / (R * T)
->>>>>>> 67e1d488
 
 # Calculates three outputs for compressibility factor using the polynomial form of
 # the Peng-Robinson Equation of State. Filters for only real roots and returns the
 # root closest to unity.
-<<<<<<< HEAD
 function compressibility_factor(gas::PengRobinsonMolecule, T::Float64, P::Float64)
-=======
-function compressibility_factor(gas::PengRobinsonGas, T::Float64, P::Float64)
->>>>>>> 67e1d488
+
     # construct cubic polynomial in z
     p = Poly([-(A(T, P, gas) * B(T, P, gas) - B(T, P, gas) ^ 2 - B(T, P, gas) ^ 3),
               A(T, P, gas) - 2 * B(T, P, gas) - 3 * B(T, P, gas) ^ 2,
@@ -97,25 +72,15 @@
 end
 
 """
-<<<<<<< HEAD
-    props = calculate_properties = (gas, T, P)
-=======
     props = calculate_properties(gas, T, P, verbose=true)
->>>>>>> 67e1d488
 
 Use equation of state to calculate density, fugacity, and molar volume of a real gas at a
 given temperature and pressure.
 
 # Arguments
-<<<<<<< HEAD
 - `gas::Union[PengRobinsonMolecule, VDWGas]`:  Gas structure
-- `T::Float64`: Temperature given in Kelvin
-- `P::Float64`: Pressure given in bar
-=======
-- `gas::PengRobinsonGas`: Peng-Robinson gas data structure
 - `T::Float64`: Temperature (units: Kelvin)
 - `P::Float64`: Pressure (units: bar)
->>>>>>> 67e1d488
 - `verbose::Bool`: print results
 
 # Returns
@@ -181,7 +146,6 @@
     end
     return prop_dict
 
-<<<<<<< HEAD
 end
 
 """
@@ -211,15 +175,6 @@
 """
     gas = PengRobinsonGas(gas)
 
-Reads in critical temperature, critical pressure, and acentric factor of the `gas::Symbol`
-from the properties .csv file `PorousMaterials.PATH_TO_DATA * "PengRobinsonGasProps.csv"`
-and returns a complete `PengRobinsonMolecule` data structure.
-
-# Returns
-- `PengRobinsonMolecule::struct`: Data structure containing Peng-Robinson gas parameters.
-"""
-
-=======
 Reads in critical temperature, critical pressure, and acentric factor of the `gas::Symbol` 
 from the properties .csv file `PorousMaterials.PATH_TO_DATA * "PengRobinsonGasProps.csv"` 
 and returns a complete `PengRobinsonGas` data structure.
@@ -228,7 +183,6 @@
 # Returns
 - `PengRobinsonGas::struct`: Data structure containing Peng-Robinson gas parameters.
 """ 
->>>>>>> 67e1d488
 function PengRobinsonGas(gas::Symbol)
     df = CSV.read(PATH_TO_DATA * "PengRobinsonGasProps.csv"; footerskip=3)
     if ! (string(gas) in df[:gas])
@@ -243,20 +197,14 @@
 # Prints resulting values for Peng-Robinson gas properties
 function Base.show(io::IO, gas::PengRobinsonMolecule)
     println(io, "Gas species: ", gas.gas)
-<<<<<<< HEAD
-    println(io, "Critical temperature (K): ", gas.Tc)
-    println(io, "Critical pressure (bar): ", gas.Pc)
-    println(io, "Acenteric factor: ", gas.ω)
-end
-
-# Prints resulting values for Van der Waals gas properties
-function Base.show(io::IO, gas::VDWMolecule)
-    println(io, "Gas species: ", gas.gas)
-    println(io, "Van der Waals constant a (m⁶bar/mol²): ", gas.a)
-    println(io, "Van der Waals constant b (m³/mol): ", gas.b)
-=======
     println(io, "\tCritical temperature (K): ", gas.Tc)
     println(io, "\tCritical pressure (bar): ", gas.Pc)
     println(io, "\tAcenteric factor: ", gas.ω)
->>>>>>> 67e1d488
+end
+
+# Prints resulting values for Van der Waals gas properties
+function Base.show(io::IO, gas::VDWMolecule)
+    println(io, "\tGas species: ", gas.gas)
+    println(io, "\tVan der Waals constant a (m⁶bar/mol²): ", gas.a)
+    println(io, "\tVan der Waals constant b (m³/mol): ", gas.b)
 end