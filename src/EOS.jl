--- conflicted
+++ resolved
@@ -13,7 +13,6 @@
 
 # Data structure stating characteristics of a Peng-Robinson gas
 struct PengRobinsonFluid
-<<<<<<< HEAD
   "Peng-Robinson Gas species. e.g. :CO2"
   gas::Symbol
   "Critical temperature (units: Kelvin)"
@@ -22,26 +21,6 @@
   Pc::Float64
   "Acentric factor (units: unitless)"
   ω::Float64
-end
-
-#Data structure stating characteristics of a Van der Waals gas
-struct VDWFluid
-  "VDW constant a (units: m⁶bar/mol²)"
-  a::Float64
-  "VDW constant b (units: m³/mol)"
-  b::Float64
-  "Van der Waals Gas species e.g. :H2"
-  gas::Symbol
-=======
-    "Peng-Robinson Gas species. e.g. :CO2"
-    gas::Symbol
-    "Critical temperature (units: Kelvin)"
-    Tc::Float64
-    "Critical pressure (units: bar)"
-    Pc::Float64
-    "Acentric factor (units: unitless)"
-    ω::Float64
->>>>>>> d291072c
 end
 
 #Data structure stating characteristics of a Van der Waals gas
@@ -131,10 +110,7 @@
 end
 
 function calculate_properties(gas::VDWFluid, T::Float64, P::Float64; verbose::Bool=true)
-<<<<<<< HEAD
-
-=======
->>>>>>> d291072c
+
     A = -P
     B = (P * gas.b + R * T)
     C = -gas.a
@@ -148,26 +124,21 @@
     rho = real.(polroots[isreal.(polroots)])
     #disregards all roots except the lowest one, as the lowest real root
     #is the density corresponding to the gas phase
-<<<<<<< HEAD
-    rho = rho[indmin(rho)]
-    #specifies that molar volume is the reciprocal of the density
-    # In units of L/mol
-=======
     rho = rho[argmin(rho)]
     #specifies that molar volume is the reciprocal of the density
     # In units of [L/mol]
->>>>>>> d291072c
     vm = (1 ./ rho) * 1000
     #specifies the compressibility factor
     z = (P * (1 ./ rho))./ (R * T)
 
     #Finds fugacity using the derivation from the Van der Waals
-<<<<<<< HEAD
-    fug = P .* exp.(- log. (((1 ./ rho) - gas.b) * P ./ (R * T)) + (gas.b ./ ((1 ./ rho) - gas.b) - 2 * gas.a * rho / (R * T)))
+    fug = P .* exp. (- log. (((1 ./ rho) - gas.b) * P./(R * T))+(gas.b ./ ((1 ./ rho)-gas.b) - 2*gas.a*rho/(R*T)))
     #defines the fugacity coefficient as fugacity over pressure
     ϕ = fug ./ P
 
-    prop_dict = Dict("Density (mol/m³)" => rho, "Fugacity (bar)" => fug, "Molar Volume (L/mol)" => vm, "Fugacity Coefficient" => ϕ, "Compressibility Factor" => z )
+    prop_dict = Dict("Density (mol/m³)" => rho, "Fugacity (bar)" => fug,
+        "Molar Volume (L/mol)" => vm, "Fugacity Coefficient" => ϕ,
+        "Compressibility Factor" => z )
 
     if verbose
         @printf("%s properties at T = %f K, P = %f bar:\n", gas.gas, T, P)
@@ -176,51 +147,6 @@
         end
     end
     return prop_dict
-
-end
-
-"""
-    gas = VDWFluid(gas)
-
-Reads in critical temperature, critical pressure, and acentric factor of the `gas::Symbol`
-from the properties .csv file `joinpath(PorousMaterials.PATH_TO_DATA, "PengRobinsonGasProps.csv")`
-and returns a complete `PengRobinsonGas` data structure.
-**NOTE: Do not delete the last three comment lines in PengRobinsonGasProps.csv
-and returns a complete `VDWFluid` data structure.
-
-# Returns
-- `VDWFluid::struct`: Data structure containing Van der Waals gas parameters.
-"""
-
-function VDWFluid(gas::Symbol)
-
-    vdwfile = CSV.read(PATH_TO_DATA * "VDW_Constants.csv")
-    if ! (string(gas) in vdwfile[:molecule])
-          error(@sprintf("Gas %s properties not found in %sVDW_Constants.csv", gas, PATH_TO_DATA))
-    end
-    gas = string(gas)
-    A = vdwfile[vdwfile[:molecule].== gas, Symbol("a(m6bar/mol2)")]
-    B = vdwfile[vdwfile[:molecule].== gas, Symbol("b(m3/mol)")]
-    return VDWFluid(A[1], B[1], gas)
-
-end
-=======
-    fug = P .* exp. (- log. (((1 ./ rho) - gas.b) * P./(R * T))+(gas.b ./ ((1 ./ rho)-gas.b) - 2*gas.a*rho/(R*T)))
-    #defines the fugacity coefficient as fugacity over pressure
-    ϕ = fug ./ P
-
-    prop_dict = Dict("Density (mol/m³)" => rho, "Fugacity (bar)" => fug,
-        "Molar Volume (L/mol)" => vm, "Fugacity Coefficient" => ϕ,
-        "Compressibility Factor" => z )
->>>>>>> d291072c
-
-    if verbose
-        @printf("%s properties at T = %f K, P = %f bar:\n", gas.gas, T, P)
-        for (property, value) in prop_dict
-            println(property * ": ", value)
-        end
-    end
-    return prop_dict
 end
 
 """
@@ -233,8 +159,6 @@
 # Returns
 - `VDWFluid::struct`: Data structure containing Van der Waals gas parameters.
 """
-<<<<<<< HEAD
-=======
 function VDWFluid(gas::Symbol)
     vdwfile = CSV.read(PATH_TO_DATA * "vdw_constants.csv")
     if ! (string(gas) in vdwfile[:molecule])
@@ -247,7 +171,6 @@
 end
 
 """
->>>>>>> d291072c
     gas = PengRobinsonFluid(gas)
 
 Reads in critical temperature, critical pressure, and acentric factor of the `gas::Symbol`
@@ -272,15 +195,16 @@
 # Prints resulting values for Peng-Robinson gas properties
 function Base.show(io::IO, gas::PengRobinsonFluid)
     println(io, "Gas species: ", gas.gas)
-<<<<<<< HEAD
     println(io, "Critical temperature (K): ", gas.Tc)
     println(io, "Critical pressure (bar): ", gas.Pc)
     println(io, "Acenteric factor: ", gas.ω)
-=======
-    println(io, "\tCritical temperature (K): ", gas.Tc)
-    println(io, "\tCritical pressure (bar): ", gas.Pc)
-    println(io, "\tAcenteric factor: ", gas.ω)
->>>>>>> d291072c
+end
+
+# Prints resulting values for Van der Waals gas properties
+function Base.show(io::IO, gas::VDWFluid)
+    println(io, "\tGas species: ", gas.gas)
+    println(io, "\tVan der Waals constant a (m⁶bar/mol²): ", gas.a)
+    println(io, "\tVan der Waals constant b (m³/mol): ", gas.b)
 end
 
 # Prints resulting values for Van der Waals gas properties
