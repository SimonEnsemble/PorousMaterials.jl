--- conflicted
+++ resolved
@@ -18,32 +18,13 @@
     gas::Symbol
     # Peng-Robinson Gas
     Tc::Float64
-<<<<<<< HEAD
     # Critical temperature (units: Kelvin)
     Pc::Float64
     # Critical pressure (units: bar)
-=======
-    "critical pressure (units: bar)"
-    Pc::Float64
-    "acentric factor (unitless)"
->>>>>>> d15e7097
     ω::Float64
     # Acentric factor (units: unitless)
 end
 
-<<<<<<< HEAD
-"""
-Evaluates the Peng-Robinson Equation of State to determine the compressibility factor(z)
-of a real gas using its critical temperature and pressure, and acentric factor.
-
-# Arguments
-- `gas::PengRobinsonGas`: Peng-Robinson gas structure
-- `κ::Float64`: Definition of α in relation to the acentric factor
-- `Tr::Float64`: Reduced temperature
-- `T::Float64`: Temperature given in Kelvin
-- `P::Float64`: Pressure given in bar
-"""
-=======
 #Characteristics of a Van der Waals gas
 struct vdWMolecule
   #VDW constant a (units: m⁶bar/mol)
@@ -53,9 +34,18 @@
   gas::Symbol
 end
 
-# These functions evaluate the Peng-Robinson Equation of State to determine the the compressibility factor(z)
-# of a real gas using its critical temperature and pressure, and acentric factor.
->>>>>>> d15e7097
+"""
+Evaluates the Peng-Robinson Equation of State to determine the compressibility factor(z)
+of a real gas using its critical temperature and pressure, and acentric factor.
+
+# Arguments
+- `gas::PengRobinsonGas`: Peng-Robinson gas structure
+- `κ::Float64`: Definition of α in relation to the acentric factor
+- `Tr::Float64`: Reduced temperature
+- `T::Float64`: Temperature given in Kelvin
+- `P::Float64`: Pressure given in bar
+"""
+
 a(gas::PengRobinsonGas) = (0.457235 * R ^ 2 * gas.Tc ^ 2) / gas.Pc
 b(gas::PengRobinsonGas) = (0.0777961 * R * gas.Tc) / gas.Pc
 κ(gas::PengRobinsonGas) = 0.37464 + (1.54226 * gas.ω) - (0.26992 * gas.ω ^ 2)
@@ -63,20 +53,10 @@
 A(T::Float64, P::Float64, gas::PengRobinsonGas) = α(κ(gas), T / gas.Tc) * a(gas) * P / (R ^ 2 * T ^ 2)
 B(T::Float64, P::Float64, gas::PengRobinsonGas) = b(gas) * P / (R * T)
 
-
-<<<<<<< HEAD
 # Calculates three outputs for compressibility factor using the polynomial form of
 # the Peng-Robinson Equation of State. Filters for only real roots and returns the
 # root closest to unity.
-=======
-# PREOS is a third degree polynomial. Therefore, there will be three outputs for z.
-# When z is equal to 1, the gas will behave as an ideal gas.
-# Finding the value of the real number closest to 1 will be the compressibility factor of the real gas.
-# By subtracting each number in the 3x1 array by 1 and taking the absolute value, the lowest number can be determined.
-# That number is then returned and called out of the function and further calculated with
-# user input values of temperature and pressure to determine z (unitless).
-# TODO put in Julia documentation format
->>>>>>> d15e7097
+
 function compressibility_factor(gas::PengRobinsonGas, T::Float64, P::Float64)
     # construct cubic polynomial in z
     p = Poly([-(A(T, P, gas) * B(T, P, gas) - B(T, P, gas) ^ 2 - B(T, P, gas) ^ 3),
@@ -139,7 +119,7 @@
     return prop_dict
 end
 
-<<<<<<< HEAD
+
 """
     gas = PengRobinsonGas(gas)
 
@@ -149,7 +129,7 @@
 # Returns
 - `PengRobinsonGas::struct`: Data structure containing Peng-Robinson gas parameters.
 """
-=======
+
 #Function to solve for fugacity and rho using
 function calculate_properties(gas::vdWMolecule, T::Float64, P::Float64)
 
@@ -193,7 +173,7 @@
 
 end
 
->>>>>>> d15e7097
+
 function PengRobinsonGas(gas::Symbol)
     df = CSV.read(PATH_TO_DATA * "PengRobinsonGasProps.csv")
     if ! (string(gas) in df[:gas])
