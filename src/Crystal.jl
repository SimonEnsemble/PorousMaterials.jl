using Test

# Data structure for a framework; user-friendly constructor below
struct Framework
    name::AbstractString
    box::Box
    atoms::Atoms
    charges::Charges
    bonds::SimpleGraph
    symmetry::Array{AbstractString, 2}
    space_group::AbstractString
    is_p1::Bool
end

function Framework(name::AbstractString, box::Box, atoms::Atoms, charges::Charges;
                   bonds::SimpleGraph=SimpleGraph(atoms.n_atoms),
                   symmetry::Array{AbstractString, 2}=[Array{AbstractString, 2}(undef, 3, 0) ["x", "y", "z"]],
                   space_group::AbstractString="P1", is_p1::Bool=true)
    return Framework(name, box, atoms, charges, bonds, symmetry, space_group, is_p1)
end

# struct for holding bonding information
"""
    bonding_rule = BondingRule(:Ca, :O, 0.4, 2.0)
    bonding_rules = [BondingRule(:H, :*, 0.4, 1.2),
                     BondingRule(:*, :*, 0.4, 1.9)]

A rule for determining if two atoms within a framework are bonded. 
"""
struct BondingRule
    species_i::Symbol
    species_j::Symbol
    min_dist::Float64
    max_dist::Float64
end

"""
    framework = Framework(filename, check_charge_neutrality=true,
                          net_charge_tol=0.001, check_atom_and_charge_overlap=true,
                          remove_overlap=false)
    framework = Framework(name, box, atoms, charges; bonds=SimpleGraph(atoms.n_atoms),
                          symmetry=["x", "y", "z"], space_group="P1", is_p1=true)

Read a crystal structure file (.cif or .cssr) and populate a `Framework` data structure,
or construct a `Framework` data structure directly.

If the framework is constructed using the `Framework(name, box, atoms, charges)`
function it is assumed it is in P1 symmetry.

# Arguments
- `filename::AbstractString`: the name of the crystal structure file (include ".cif" or ".cssr") read from `joinpath(PorousMaterials.PATH_TO_DATA, "structures")`.
- `check_charge_neutrality::Bool`: check for charge neutrality
- `net_charge_tol::Float64`: when checking for charge neutrality, throw an error if the absolute value of the net charge is larger than this value.
- `check_atom_and_charge_overlap::Bool`: throw an error if overlapping atoms are detected.
- `remove_overlap::Bool`: remove identical atoms automatically. Identical atoms are the same element atoms which overlap.
- `convert_to_p1::Bool`: If the structure is not in P1 it will be converted to
    P1 symmetry using the symmetry rules
- `read_bonds_from_file::Bool`: Whether or not to read bonding information from
    cif file. If false, the bonds can be inferred later

# Returns
- `framework::Framework`: A framework containing the crystal structure information

# Attributes
- `name::AbstractString`: name of crystal structure
- `box::Box`: unit cell (Bravais Lattice)
- `atoms::Atoms`: list of Atoms in crystal unit cell
- `charges::Charges`: list of point charges in crystal unit cell
- `bonds::SimpleGraph`: Unweighted, undirected graph showing all of the atoms
    that are bonded within the framework
- `symmetry::Array{Function, 2}`: 2D array of anonymous functions that represent
    the symmetry operations. If the structure is in P1 there will be one
    symmetry operation.
- `space_group::AbstractString`: The name of the space group. This is stored
    so that it can be written out again in the write_cif function
- `is_p1::Bool`: Stores whether the framework is currently in P1 symmetry. This
    is used before any simulations such as GCMC and Henry Coefficient
"""
function Framework(filename::AbstractString; check_charge_neutrality::Bool=true,
                   net_charge_tol::Float64=0.001, check_atom_and_charge_overlap::Bool=true,
                   remove_overlap::Bool=false, convert_to_p1::Bool=true,
                   read_bonds_from_file::Bool=false)
    # Read file extension. Ensure we can read the file type
    extension = split(filename, ".")[end]
    if ! (extension in ["cif", "cssr"])
        error("PorousMaterials.jl can only read .cif or .cssr crystal structure files.")
    end

    # read file
    f = open(joinpath(PATH_TO_DATA, "crystals", filename), "r")
    lines = readlines(f)
    close(f)

    # Initialize arrays. We'll populate them when reading through the crystal structure file.
    charge_values = Array{Float64, 1}()
    species = Array{Symbol, 1}()
    xf = Array{Float64, 1}()
    yf = Array{Float64, 1}()
    zf = Array{Float64, 1}()
    coords = Array{Float64, 2}(undef, 3, 0)
    # default for symmetry rules is P1.
    # These will be overwritten if the user chooses to read in non-P1
    symmetry_rules = Array{AbstractString, 2}(undef, 3, 0)
    # creating empty SimpleGraph, might not have any information read in
    bonds = SimpleGraph()
    # used for remembering whether fractional/cartesian coordinates are read in
    # placed here so it will be defined for the if-stmt after the box is defined
    fractional = false
    cartesian = false
    # used for determining if the framework is in P1 symmetry for simulations
    p1_symmetry = false
    space_group = ""


    # Start of .cif reader
    if extension == "cif"
        data = Dict{AbstractString, Float64}()
        loop_starts = -1
        i = 1
        # used for reading in symmetry options and replications
        symmetry_info = false
        atom_info = false
        label_num_to_idx = Dict{AbstractString, Int}()
        while i <= length(lines)
            line = split(lines[i])
            # Skip empty lines
            if length(line) == 0
                i += 1
                continue
            end

            # Make sure the space group is P1
            if line[1] == "_symmetry_space_group_name_H-M"
                # use anonymous function to combine all terms past the first
                #   to extract space group name
                space_group = reduce((x, y) -> x * " " * y, line[2:end])
                space_group = split(space_group, [''', '"'], keepempty=false)[1]
                if space_group == "P1" || space_group == "P 1" ||
                        space_group == "-P1"
                    # simplify by only having one P1 space_group name
                    space_group = "P1"
                    p1_symmetry = true
                end
            end

            # checking for information about atom sites and symmetry
            if line[1] == "loop_"
                # creating dictionary of column names to determine what should be done
                atom_column_name = ""
                # name_to_column is a dictionary that e.g. returns which column contains x fractional coord
                #   use example: name_to_column["_atom_site_fract_x"] gives 3
                name_to_column = Dict{AbstractString, Int}()

                i += 1
                loop_starts = i
                while length(split(lines[i])) == 1 && split(lines[i])[1][1] == '_'
                    if i == loop_starts
                        atom_column_name = split(lines[i])[1]
                    end
                    name_to_column[split(lines[i])[1]] = i + 1 - loop_starts
                    # iterate to next line in file
                    i += 1
                end

                fractional = haskey(name_to_column, "_atom_site_fract_x") &&
                                haskey(name_to_column, "_atom_site_fract_y") &&
                                haskey(name_to_column, "_atom_site_fract_z")
                # if the file provides cartesian coordinates
                cartesian = haskey(name_to_column, "_atom_site_Cartn_x") &&
                                haskey(name_to_column, "_atom_site_Cartn_y") &&
                                haskey(name_to_column, "_atom_site_Cartn_z") &&
                                ! fractional # if both are provided, will default
                                             #  to using fractional, so keep cartesian
                                             #  false

                # =====================
                # SYMMETRY READER
                # =====================
                if haskey(name_to_column, "_symmetry_equiv_pos_as_xyz")
                    symmetry_info = true

                    symmetry_count = 0
                    # CSD stores symmetry as one column in a string that ends
                    #   up getting split on the spaces between commas (i.e. its
                    #   not really one column) the length(name_to_column) + 2
                    #   should catch this hopefully there aren't other weird
                    #   ways of writing cifs...
                    while i <= length(lines) && length(lines[i]) > 0 && lines[i][1] != '_' && !occursin("loop_", lines[i])
                        symmetry_count += 1
                        line = lines[i]
                        sym_funcs = split(line, [' ', ',', ''', '"'], keepempty=false)

                        # store as strings so it can be written out later
                        new_sym_rule = Array{AbstractString, 1}(undef, 3)

                        sym_start = name_to_column["_symmetry_equiv_pos_as_xyz"] - 1
                        for j = 1:3
                            new_sym_rule[j] = sym_funcs[j + sym_start]
                        end

                        symmetry_rules = [symmetry_rules new_sym_rule]

                        i += 1
                    end

                    @assert symmetry_count == size(symmetry_rules, 2) "number of symmetry rules must match the count"

                    # finish reading in symmetry information, skip to next
                    #   iteration of outer while-loop
                    continue
                # =====================
                # FRACTIONAL READER
                # =====================
                elseif fractional && ! atom_info
                    atom_info = true
                    atom_column_name = ""
                    for (name, column) in name_to_column
                        if column == 1
                            atom_column_name = name
                        end
                    end
                    
                    while i <= length(lines) && length(split(lines[i])) == length(name_to_column)
                        line = split(lines[i])

                        push!(species, Symbol(line[name_to_column[atom_column_name]]))
                        coords = [coords [mod(parse(Float64, split(line[name_to_column["_atom_site_fract_x"]], '(')[1]), 1.0),
                                mod(parse(Float64, split(line[name_to_column["_atom_site_fract_y"]], '(')[1]), 1.0),
                                mod(parse(Float64, split(line[name_to_column["_atom_site_fract_z"]], '(')[1]), 1.0)]]
                        # If charges present, import them
                        if haskey(name_to_column, "_atom_site_charge")
                            push!(charge_values, parse(Float64, line[name_to_column["_atom_site_charge"]]))
                        else
                            push!(charge_values, 0.0)
                        end
                        # add to label_num_to_idx so that bonds can be converted later
                        if read_bonds_from_file
                            label_num_to_idx[line[name_to_column["_atom_site_label"]]] = length(species)
                        end
                        # iterate to next line in file
                        i += 1
                    end
                    # set up graph of correct size
                    bonds = SimpleGraph(length(species))
                    # finish reading in atom_site information, skip to next
                    #   iteration of outer while-loop
                    # prevents skipping a line after finishing reading atoms
                    continue
                # =====================
                # CARTESIAN READER
                # =====================
                elseif cartesian && ! atom_info
                    atom_info = true
                    atom_column_name = ""
                    for (name, column) in name_to_column
                        if column == 1
                            atom_column_name = name
                        end
                    end

                    while i <= length(lines) && length(split(lines[i])) == length(name_to_column)
                        line = split(lines[i])

                        push!(species, Symbol(line[name_to_column[atom_column_name]]))
                        coords = [coords [parse(Float64, split(line[name_to_column["_atom_site_Cartn_x"]], '(')[1]),
                                parse(Float64, split(line[name_to_column["_atom_site_Cartn_y"]], '(')[1]),
                                parse(Float64, split(line[name_to_column["_atom_site_Cartn_z"]], '(')[1])]]
                        # If charges present, import them
                        if haskey(name_to_column, "_atom_site_charge")
                            push!(charge_values, parse(Float64, line[name_to_column["_atom_site_charge"]]))
                        else
                            push!(charge_values, 0.0)
                        end
                        # add to label_num_to_idx so that bonds can be converted later
                        if read_bonds_from_file
                            label_num_to_idx[line[name_to_column["_atom_site_label"]]] = length(species)
                        end
                        # iterate to next line in file
                        i += 1
                    end
                    # set up graph of correct size
                    bonds = SimpleGraph(length(species))
                    # finish reading in atom_site information, skip to next
                    #   iteration of outer while-loop
                    # prevents skipping a line after finishing reading atoms
                    continue
                # =====================
                # BOND READER
                # =====================
                elseif haskey(name_to_column, "_geom_bond_atom_site_label_1") &&
                       haskey(name_to_column, "_geom_bond_atom_site_label_2") &&
                       read_bonds_from_file
                    while i <= length(lines) && length(split(lines[i])) == length(name_to_column)
                        line = split(lines[i])

                        atom_one_idx = label_num_to_idx[line[name_to_column["_geom_bond_atom_site_label_1"]]]
                        atom_two_idx = label_num_to_idx[line[name_to_column["_geom_bond_atom_site_label_2"]]]
                        add_edge!(bonds, atom_one_idx, atom_two_idx) 

                        # iterate to next line in file
                        i += 1
                    end

                    # skip to next iteration in outer while loop
                    continue
                end
            end

            # pick up unit cell lengths
            for axis in ["a", "b", "c"]
                if line[1] == @sprintf("_cell_length_%s", axis)
                    data[axis] = parse(Float64, split(line[2],'(')[1])
                end
            end

            # pick up unit cell angles
            for angle in ["alpha", "beta", "gamma"]
                if line[1] == @sprintf("_cell_angle_%s", angle)
                    data[angle] = parse(Float64, split(line[2],'(')[1]) * pi / 180.0
                end
            end

            i += 1
        end # End loop over lines

        if !atom_info
            error("Could not find _atom_site* after loop_ in .cif file\n")
        end

        # Structure must either be in P1 symmetry or have replication information
        if !p1_symmetry && !symmetry_info
            error("If structure is not in P1 symmetry it must have replication information")
        end

        # warning that structure is not being converted to P1 symmetry
        if ! convert_to_p1 && ! p1_symmetry
            @warn @sprintf("%s is not in P1 symmetry and it is not being converted to P1 symmetry.\nAny simulations performed with PorousMaterials will NOT be accurate",
                          filename)
        end

        a = data["a"]
        b = data["b"]
        c = data["c"]
        α = data["alpha"]
        β = data["beta"]
        γ = data["gamma"]

        # redo coordinates if they were read in cartesian
        if cartesian && ! fractional
            coords = Box(a, b, c, α, β, γ).c_to_f * coords
        end

<<<<<<< HEAD
    # Start of pdb reader for bonding information check
    elseif extension == "pdb"
        # PDB's store atom locations in Å (Cartesian)

        for line in lines
            # information in PDB's is tied to specific columns, hence the
            #   hard-coded ranges
            line_type = line[1:6]
            if line_type == "CRYST1" 
                a = parse(Float64, line[7:15])
                b = parse(Float64, line[16:24])
                c = parse(Float64, line[25:33])
                α = parse(Float64, line[34:40])
                β = parse(Float64, line[41:47])
                γ = parse(Float64, line[48:54])
                space_group = strip(line[56:66])
                if space_group == "P1" || space_group == "P 1" ||
                        space_group == "-P1" || space_group == "-P 1"
                    # simplify by only having one P1 space_group name
                    space_group = "P1"
                    p1_symmetry = true
                end
            elseif line_type == "HETATM" || line_type == "ATOM  "
                x = parse(Float64, line[31:38])
                y = parse(Float64, line[39:46])
                z = parse(Float64, line[47:54])
                # Add the new coordinates
                coords = [coords [x, y, z]]
                # Add the new atom species
                push!(species, Symbol(strip(line[77:78])))
                # Add the charge (if there)
                if length(strip(line[79:80])) == 0
                    push!(charge_values, 0.0)
                else
                    push!(charge_values, parse(Float64, strip(line[79:80])))
                end
                # increase size of graph
                add_vertex(bonds)
            elseif line_type == "CONNECT"
                connections = split(line)[2:end]
                # Store the atom number
                atom_num = parse(Float64, connections[1])
                connections = connections[2:end]

                # Loop through all connections this atom has and add them
                for connection in connections
                    add_edge!(bonds, atom_num, parse(Float64, connection))
                end
            # Use the Checksums! Yay Checksums!
            elseif line_type == "MASTER"
                number_atoms = parse(Int, line[51:55])
                number_connections = parse(Int, line[61:65])
                @assert number_atoms == size(coords, 2) @sprintf(
                    "Number of coordinates does not equal checksum\nNumber of coordinates: %d\tChecksum: %d\n", size(coords, 2), number_atoms)
                @assert number_atoms == length(charges) @sprintf(
                    "Number of charges does not equal checksum\nNumber of charges: %d\tChecksum: %d\n", length(charges), number_atoms)
                @assert number_atoms == length(species) @sprintf(
                    "Number of species does not equal checksum\nNumber of species: %d\tChecksum: %d\n", length(species), number_atoms)
                @assert number_atoms == nv(bonds) @sprintf(
                    "Number of vertices in bond graph does not equal checksum\nNumber of vertices: %d\tChecksum: %d\n", nv(bonds), number_atoms)
                @assert number_connections == ne(bonds) @sprintf(
                    "Number of edges in bond graph does not equal checksum\nNumber of edges: %d\tChecksum: %d\n", ne(bonds), number_connections)
            end
        end



=======
>>>>>>> 3f9262e4
    # Start of cssr reader #TODO make sure this works for different .cssr files!
    elseif extension == "cssr"
        # First line contains unit cell lenghts
        line = split(lines[1])
        a = parse(Float64, line[1])
        b = parse(Float64, line[2])
        c = parse(Float64, line[3])

        # Second line contains unit cell angles
        line = split(lines[2])
        α = parse(Float64, line[1]) * pi / 180.0
        β = parse(Float64, line[2]) * pi / 180.0
        γ = parse(Float64, line[3]) * pi / 180.0

        n_atoms = parse(Int, split(lines[3])[1])

        # Read in atoms and fractional coordinates
        for i = 1:n_atoms
            line = split(lines[4 + i])
            push!(species, Symbol(line[2]))

            push!(xf, mod(parse(Float64, line[3]), 1.0)) # Wrap to [0,1]
            push!(yf, mod(parse(Float64, line[4]), 1.0)) # Wrap to [0,1]
            push!(zf, mod(parse(Float64, line[5]), 1.0)) # Wrap to [0,1]

            push!(charge_values, parse(Float64, line[14]))
        end

        for i = 1:n_atoms
            coords = [ coords [xf[i], yf[i], zf[i]] ]
        end

        # add P1 symmetry rules for consistency
        symmetry_rules = [symmetry_rules ["x", "y", "z"]]
        p1_symmetry = true
        space_group = "P1"
    end

    # Construct the unit cell box
    box = Box(a, b, c, α, β, γ)
    # construct atoms attribute of framework
    atoms = Atoms(species, coords)
    # construct charges attribute of framework; include only nonzero charges
    idx_nz = charge_values .!= 0.0
    charges = Charges(charge_values[idx_nz], coords[:, idx_nz])

    framework = Framework(filename, box, atoms, charges; bonds=bonds, symmetry=symmetry_rules, space_group=space_group, is_p1=p1_symmetry)

    if check_charge_neutrality
        if ! charge_neutral(framework, net_charge_tol)
            error(@sprintf("Framework %s is not charge neutral; net charge is %f e. Ignore
            this error message by passing check_charge_neutrality=false or increasing the
            net charge tolerance `net_charge_tol`\n",
                            framework.name, total_charge(framework)))
        end
    end

    strip_numbers_from_atom_labels!(framework)

<<<<<<< HEAD
    if convert_to_p1 && ! p1_symmetry && ! read_bonds_from_file
=======
    if convert_to_p1 && ! read_bonds_from_file
>>>>>>> 3f9262e4
        return apply_symmetry_rules(framework; remove_overlap=remove_overlap,
                                         check_charge_neutrality=check_charge_neutrality,
                                         check_atom_and_charge_overlap=check_atom_and_charge_overlap)
    end

    if remove_overlap
        return remove_overlapping_atoms_and_charges(framework)
    end

    if check_atom_and_charge_overlap
        if atom_overlap(framework) | charge_overlap(framework)
            error(@sprintf("At least one pair of atoms/charges overlap in %s.
            Consider passing `remove_overlap=true`\n", framework.name))
        end
    end

    return framework
end

"""
    wrap_atoms_to_unit_cell!(framework)

Wraps the coordinates of all atom and charge positions to be within the unit
cell defined for the framework.
"""
function wrap_atoms_to_unit_cell!(framework::Framework)
    framework.atoms.xf .= mod.(framework.atoms.xf, 1.0)
    framework.charges.xf .= mod.(framework.charges.xf, 1.0)
end

"""
    replicated_frame = replicate(framework, repfactors)

Replicates the atoms and charges in a `Framework` in positive directions to
construct a new `Framework`. Note `replicate(framework, (1, 1, 1))` returns the same `Framework`.

# Arguments
- `framework::Framework`: The framework to replicate
- `repfactors::Tuple{Int, Int, Int}`: The factors by which to replicate the crystal structure in each direction.

# Returns
- `replicated_frame::Framework`: Replicated framework
"""
function replicate(framework::Framework, repfactors::Tuple{Int, Int, Int})
    @assert ne(framework.bonds) == 0 @sprintf("The framework %s has bonds within it. Remove the bonds to replicate, and then use `infer_bonds(framework)` to recalculate bond information", framework.name)
    # determine number of atoms in replicated framework
    n_atoms = size(framework.atoms.xf, 2) * repfactors[1] * repfactors[2] * repfactors[3]

    # replicate box
    new_box = replicate(framework.box, repfactors)

    # replicate atoms and charges
    charge_coords = Array{Float64, 2}(undef, 3, 0)
    charge_vals = Array{Float64, 1}()
    atom_coords = Array{Float64, 2}(undef, 3, 0)
    species = Array{Symbol, 1}()
    for ra = 0:(repfactors[1] - 1), rb = 0:(repfactors[2] - 1), rc = 0:(repfactors[3] - 1)
        for i = 1:framework.atoms.n_atoms
            xf = framework.atoms.xf[:, i] + 1.0 * [ra, rb, rc]
            # scale fractional coords
            xf = xf ./ repfactors
            atom_coords = [atom_coords xf]
            push!(species, Symbol(framework.atoms.species[i]))
        end
        for j = 1:framework.charges.n_charges
            xf = framework.charges.xf[:, j] + 1.0 * [ra, rb, rc]
            # scale fractional coords
            xf = xf ./ repfactors
            charge_coords = [charge_coords xf]
            push!(charge_vals, framework.charges.q[j])
        end
    end

    new_atoms = Atoms(species, atom_coords)
    new_charges = Charges(charge_vals, charge_coords)

    @assert (new_charges.n_charges == framework.charges.n_charges * prod(repfactors))
    @assert (new_atoms.n_atoms == framework.atoms.n_atoms * prod(repfactors))
    return Framework(framework.name, new_box, new_atoms, new_charges,
                     symmetry=deepcopy(framework.symmetry),
                     space_group=framework.space_group, is_p1=framework.is_p1)
end

# doc string in Misc.jl
function write_xyz(framework::Framework, filename::AbstractString;
                      comment::AbstractString="", center::Bool=false)
    atoms = framework.atoms.species
    x = zeros(Float64, 3, framework.atoms.n_atoms)
    for i = 1:framework.atoms.n_atoms
        x[:, i] = framework.box.f_to_c * framework.atoms.xf[:, i]
    end
    if center
        center_of_box = framework.box.f_to_c * [0.5, 0.5, 0.5]
        for i = 1:framework.atoms.n_atoms
            x[:, i] -= center_of_box
        end
    end

    write_xyz(atoms, x, filename, comment=comment)
end
write_xyz(framework::Framework; comment::AbstractString="", center::Bool=false) = write_xyz(
    framework,
    replace(replace(framework.name, ".cif" => ""), ".cssr" => "") * ".xyz",
    comment=comment, center=center)

"""
    is_overlap = atom_overlap(framework; overlap_tol=0.1, verbose=false)

Return true iff any two `Atoms` in the crystal overlap by calculating the distance
between every pair of atoms and ensuring distance is greater than
`overlap_tol`. If verbose, print the pair of atoms which are culprits.

# Arguments
- `framework::Framework`: The framework containing the crystal structure information
- `overlap_tol::Float64`: The minimum distance between two atoms without them overlapping
- `verbose:Bool`: If true, will print out extra information as it's running

# Returns
- `overlap::Bool`: A Boolean telling us if any two atoms in the framework are overlapping
"""
function atom_overlap(framework::Framework; overlap_tol::Float64=0.1, verbose::Bool=true)
    overlap = false
    for i = 1:framework.atoms.n_atoms
        for j = 1:framework.atoms.n_atoms
            if j >= i
                continue
            end
            if _overlap(framework.atoms.xf[:, i], framework.atoms.xf[:, j],
                        framework.box, overlap_tol)
                overlap = true
                if verbose
                    @warn @sprintf("Atoms %d and %d in %s are less than %d Å apart.", i, j,
                        framework.name, overlap_tol)
                end
            end
        end
    end
    return overlap
end

function charge_overlap(framework::Framework; overlap_tol::Float64=0.1, verbose::Bool=true)
    overlap = false
    for i = 1:framework.charges.n_charges
        for j = 1:framework.charges.n_charges
            if j >= i
                continue
            end
            if _overlap(framework.charges.xf[:, i], framework.charges.xf[:, j],
                        framework.box, overlap_tol)
                overlap = true
                if verbose
                    @warn @sprintf("Charges %d and %d in %s are less than %d Å apart.", i, j,
                        framework.name, overlap_tol)
                end
            end
        end
    end
    return overlap
end

# determine if two atoms overlap, returns the number of Atoms that
#   do overlap, and can then use that number to determine if they overlap or are repeats
function _overlap(xf_1::Array{Float64, 1}, xf_2::Array{Float64, 1},
                  box::Box, overlap_tol::Float64)
    dxf = mod.(xf_1, 1.0) .- mod.(xf_2, 1.0)
    nearest_image!(dxf)
    dxc = box.f_to_c * dxf
    return norm(dxc) < overlap_tol
end

function _overlap(xf::Union{Charges, Atoms}, box::Box, overlap_tol::Float64)
    return _overlap(xf, xf, box, overlap_tol)
end

#TODO write tests for this! one with diff elements
"""
    new_framework = remove_overlapping_atoms_and_charges(framework, overlap_tol=0.1, verbose=true)

Takes in a framework and returns a new framework with where overlapping atoms and overlapping
charges were removed. i.e. if there is an overlapping pair, one in the pair is removed.
For any atoms or charges to be removed, the species and charge, respectively,
must be identical.

# Arguments
- `framework::Framework`: The framework containing the crystal structure information
- `atom_overlap_tol::Float64`: The minimum distance between two atoms that is tolerated
- `charge_overlap_tol::Float64`: The minimum distance between two charges that is tolerated

# Returns
- `new_framework::Framework`: A new framework where identical atoms have been removed.
"""
function remove_overlapping_atoms_and_charges(framework::Framework;
    atom_overlap_tol::Float64=0.1, charge_overlap_tol::Float64=0.1, verbose::Bool=true)

    atoms_to_keep = trues(framework.atoms.n_atoms)
    charges_to_keep = trues(framework.charges.n_charges)

    for i = 1:framework.atoms.n_atoms
        for j =  1:framework.atoms.n_atoms
            if j >= i
                continue
            end
            if _overlap(framework.atoms.xf[:, i], framework.atoms.xf[:, j],
                        framework.box, atom_overlap_tol)
                if framework.atoms.species[i] != framework.atoms.species[j]
                    error(@sprintf("Atom %d, %s and atom %d, %s overlap but are not the
                    same element so we will not automatically remove one in the pair.\n",
                    i, framework.atoms.species[i], j, framework.atoms.species[j]))
                else
                    atoms_to_keep[i] = false
                end
            end
        end
    end
    if verbose
        println("# atoms removed: ", sum(.! atoms_to_keep))
    end

    for i = 1:framework.charges.n_charges
        for j = 1:framework.charges.n_charges
            if j >= i
                continue
            end
            if _overlap(framework.charges.xf[:, i], framework.charges.xf[:, j],
                        framework.box, charge_overlap_tol)
                if ! isapprox(framework.charges.q[i], framework.charges.q[j])
                    error(@sprintf("charge %d of %f and charge %d of %f overlap but are
                    not the same charge so we will not automatically remove one in the pair.\n",
                    i, framework.charges.q[j], j, framework.charges.q[j]))
                else
                    charges_to_keep[i] = false
                end
            end
        end
    end
    if verbose
        println("# charges removed: ", sum(.! charges_to_keep))
    end

    atom_coords_to_keep = Array{Float64, 2}(undef, 3, 0)
    for i = 1:length(atoms_to_keep)
        if atoms_to_keep[i]
            atom_coords_to_keep = [atom_coords_to_keep framework.atoms.xf[:, i]]
        end
    end
    charge_coords_to_keep = Array{Float64, 2}(undef, 3, 0)
    for i = 1:length(charges_to_keep)
        if charges_to_keep[i]
            charge_coords_to_keep = [charge_coords_to_keep framework.charges.xf[:, i]]
        end
    end

    atoms = Atoms(framework.atoms.species[atoms_to_keep], atom_coords_to_keep)
    charges = Charges(framework.charges.q[charges_to_keep], charge_coords_to_keep)

    new_framework = Framework(framework.name, framework.box, atoms, charges,
                              symmetry=deepcopy(framework.symmetry),
                              space_group=framework.space_group, is_p1=framework.is_p1)

    @assert (! atom_overlap(new_framework, overlap_tol=atom_overlap_tol))
    @assert (! charge_overlap(new_framework, overlap_tol=charge_overlap_tol))

    return new_framework
end

total_charge(framework::Framework) = (framework.charges.n_charges == 0) ? 0.0 : sum(framework.charges.q)

"""
    charge_neutral_flag = charge_neutral(framework, net_charge_tol) # true or false

Determine if the absolute value of the net charge in `framework` is less than `net_charge_tol`.
"""
function charge_neutral(framework::Framework, net_charge_tol::Float64)
    q = total_charge(framework)
    return abs(q) < net_charge_tol
end

"""
    charged_flag = charged(framework, verbose=false) # true or false

Determine if a framework has point charges
"""
function charged(framework::Framework; verbose::Bool=false)
    charged_flag = framework.charges.n_charges > 0
    if verbose
        @printf("\tFramework atoms of %s have charges? %s\n", framework.name, charged_flag)
    end
    return charged_flag
end

"""
    strip_numbers_from_atom_labels!(framework)

Strip numbers from labels for `framework.atoms`.
Precisely, for `atom` in `framework.atoms`, find the first number that appears in `atom`.
Remove this number and all following characters from `atom`.
e.g. C12 --> C
	 Ba12A_3 --> Ba

# Arguments
- `framework::Framework`: The framework containing the crystal structure information
"""
function strip_numbers_from_atom_labels!(framework::Framework)
    for i = 1:framework.atoms.n_atoms
        # atom species in string format
		species = string(framework.atoms.species[i])
		for j = 1:length(species)
			if ! isletter(species[j])
                framework.atoms.species[i] = Symbol(species[1:j-1])
				break
			end
		end
	end
    return
end

write_vtk(framework::Framework) = write_vtk(framework.box, split(framework.name, ".")[1])

"""
    formula = chemical_formula(framework, verbose=false)

Find the irreducible chemical formula of a crystal structure.

# Arguments
- `framework::Framework`: The framework containing the crystal structure information
- `verbose::Bool`: If `true`, will print the chemical formula as well

# Returns
- `formula::Dict{Symbol, Int}`: A dictionary with the irreducible chemical formula of a crystal structure
"""
function chemical_formula(framework::Framework; verbose::Bool=false)
    unique_atoms = unique(framework.atoms.species)
    # use dictionary to count atom types
    atom_counts = Dict{Symbol, Int}([a => 0 for a in unique_atoms])
    for i = 1:framework.atoms.n_atoms
        atom_counts[framework.atoms.species[i]] += 1
    end

    # get greatest common divisor
    gcd_ = gcd([k for k in values(atom_counts)])

    # turn into irreducible chemical formula
    for atom in keys(atom_counts)
        atom_counts[atom] = atom_counts[atom] / gcd_
    end

    # print result
    if verbose
        @printf("Chemical formula of %s:\n\t", framework.name)
        for (atom, formula_unit) in atom_counts
			@printf("%s_%d", string(atom), formula_unit)
        end
        @printf("\n")
    end

    return atom_counts
end

"""

    mass_of_framework = molecular_weight(framework)

Calculates the molecular weight of a unit cell of the framework in amu using information stored in `data/atomicmasses.csv`.

# Arguments
- `framework::Framework`: The framework containing the crystal structure information

# Returns
- `mass_of_framework::Float64`: The molecular weight of a unit cell of the framework in amu
"""
function molecular_weight(framework::Framework)
    atomic_masses = read_atomic_masses()

    mass = 0.0
	for i = 1:framework.atoms.n_atoms
        mass += atomic_masses[framework.atoms.species[i]]
    end

    return mass # amu
end

"""
    ρ = crystal_density(framework) # kg/m²

Compute the crystal density of a framework. Pulls atomic masses from [`read_atomic_masses`](@ref).

# Arguments
- `framework::Framework`: The framework containing the crystal structure information

# Returns
- `ρ::Float64`: The crystal density of a framework in kg/m³
"""
function crystal_density(framework::Framework)
    mw = molecular_weight(framework)
    return mw / framework.box.Ω * 1660.53892  # --> kg/m3
end

"""
    simulation_ready_framework = apply_symmetry_rules(non_p1_framework;
                                                check_charge_neutrality=true,
                                                net_charge_tol=0.001,
                                                check_atom_and_charge_overlap=true,
                                                remove_overlap=false)

Convert a framework to P1 symmetry based on internal symmetry rules. This will
return the new framework.

# Arguments
- `f::Framework`: The framework to be converted to P1 symmetry
- `check_charge_neutrality::Bool`: check for charge neutrality
- `net_charge_tol::Float64`: when checking for charge neutrality, throw an error if the absolute value of the net charge is larger than this value.
- `check_atom_and_charge_overlap::Bool`: throw an error if overlapping atoms are detected.
- `remove_overlap::Bool`: remove identical atoms automatically. Identical atoms are the same element atoms which overlap.

# Returns
- `P1_framework::Framework`: The framework after it has been converted to P1
    symmetry. The new symmetry rules will be the P1 symmetry rules
"""
function apply_symmetry_rules(framework::Framework; check_charge_neutrality::Bool=true,
                              net_charge_tol::Float64=0.001, check_atom_and_charge_overlap::Bool=true,
                              remove_overlap::Bool=false)
    if framework.is_p1
        return framework
    end
    new_atom_xfs = Array{Float64, 2}(undef, 3, framework.atoms.n_atoms * size(framework.symmetry, 2))
    new_charge_xfs = Array{Float64, 2}(undef, 3, framework.charges.n_charges * size(framework.symmetry, 2))
    new_atom_species = Array{Symbol, 1}(undef, 0)
    new_charge_qs = Array{Float64, 1}(undef, 0)

    # for each symmetry rule
    for i in 1:size(framework.symmetry, 2)
        # loop over all atoms in lower level symmetry
        for j in 1:size(framework.atoms.xf, 2)
            # apply current symmetry rule to current atom for x, y, and z coordinates
            current_atom_idx = (i - 1) * framework.atoms.n_atoms + j
            new_atom_xfs[:, current_atom_idx] .= [Base.invokelatest.(
                        eval(Meta.parse("(x, y, z) -> " * framework.symmetry[k, i])),
                        framework.atoms.xf[:, j]...) for k in 1:3]
        end
        # loop over all charges in lower level symmetry
        for j in 1:size(framework.charges.xf, 2)
            # apply current symmetry rule to current atom for x, y, and z coordinates
            current_charge_idx = (i - 1) * framework.charges.n_charges + j
            new_charge_xfs[:, current_charge_idx] .= [Base.invokelatest.(
                        eval(Meta.parse("(x, y, z) -> " * framework.symmetry[k, i])),
                        framework.charges.xf[:, j]...) for k in 1:3]
        end
        # repeat charge_qs and atom_species for every symmetry applied
        new_atom_species = [new_atom_species; framework.atoms.species]
        new_charge_qs = [new_charge_qs; framework.charges.q]
    end

    new_framework = Framework(framework.name, framework.box,
        Atoms(new_atom_species, new_atom_xfs),
        Charges(new_charge_qs, new_charge_xfs))

    if check_charge_neutrality
        if ! charge_neutral(new_framework, net_charge_tol)
            error(@sprintf("Framework %s is not charge neutral; net charge is %f e. Ignore
            this error message by passing check_charge_neutrality=false or increasing the
            net charge tolerance `net_charge_tol`\n",
                            new_framework.name, total_charge(new_framework)))
        end
    end

    if remove_overlap
        return remove_overlapping_atoms_and_charges(new_framework)
    end

    if check_atom_and_charge_overlap
        if atom_overlap(new_framework) | charge_overlap(new_framework)
            error(@sprintf("At least one pair of atoms/charges overlap in %s.
            Consider passing `remove_overlap=true`\n", new_framework.name))
        end
    end

    return new_framework
end

"""
    symmetry_equal = is_symmetry_equal(framework1.symmetry, framework2.symmetry)

Returns true if both symmetry rules can create the same set from the same set
of coordinates. Returns false if they don't contain the same number of rules or
if they create different sets of points.

# Arguments
- `sym1::Array{AbstractString, 2}`: Array of strings that represent
    symmetry operations
- `sym2::Array{AbstractString, 2}`: Array of strings that represent
    symmetry operations

# Returns
- `is_equal::Bool`: True if they are the same set of symmetry rules
    False if they are different
"""
function is_symmetry_equal(sym1::Array{AbstractString, 2}, sym2::Array{AbstractString, 2})
    # need same number of symmetry operations
    if size(sym1, 2) != size(sym2, 2)
        return false
    end
    # define a test array that operations will be performed on
    test_array = [0.0 0.25 0.0  0.0  0.0  0.25 0.25 0.25;
                  0.0 0.0  0.25 0.0  0.25 0.0  0.25 0.25;
                  0.0 0.0  0.0  0.25 0.25 0.25 0.25 0.25]
    # set up both arrays for storing replicated coords
    sym1_applied_to_test = Array{Float64, 2}(undef, 3, 0)
    sym2_applied_to_test = Array{Float64, 2}(undef, 3, 0)

    # loop over all positions in the test_array
    for i in 1:size(test_array, 2)
        # loop over f1 symmetry rules
        for j in 1:size(sym1, 2)
            sym1_applied_to_test = [sym1_applied_to_test [Base.invokelatest.(
                eval(Meta.parse("(x, y, z) -> " * sym1[k, j])), test_array[:, i]...) for k in 1:3]]
        end
        # loop over f2 symmetry rules
        for j in 1:size(sym2, 2)
            sym2_applied_to_test = [sym2_applied_to_test [Base.invokelatest.(
                eval(Meta.parse("(x, y, z) -> " * sym2[k, j])), test_array[:, i]...) for k in 1:3]]
        end
    end

    # convert to sets for using issetequal, symmetry rules might be in a a different order
    sym1_set = Set([sym1_applied_to_test[:, i] for i in 1:size(sym1_applied_to_test, 2)])
    sym2_set = Set([sym2_applied_to_test[:, i] for i in 1:size(sym2_applied_to_test, 2)])

    # return if the sets of coords are equal
    return issetequal(sym1_set, sym2_set)
end

"""
    assert_P1_symmetry(framework_to_be_tested)

Used for making sure that a framework is in P1 symmetry before running
simulations on it. If the structure is not in P1, this will throw an
AssertionError.
"""
function assert_P1_symmetry(framework::Framework)
    @assert framework.is_p1 @sprintf("The framework %s is not in P1 symmetry.\n
                                     try running:\n
                                     \tframework_p1 = apply_symmetry_rules(framework)\n
                                     and pass `framework_p1` into this simulation",
                                    framework.name)
end

"""
    remove_bonds!(framework)

Remove all bonds from a framework structure.
"""
function remove_bonds!(framework::Framework)
    while ne(framework.bonds) > 0
        rem_edge!(framework.bonds, collect(edges(framework.bonds))[1].src, collect(edges(framework.bonds))[1].dst)
    end
end

"""
    infer_bonds!(framework, bonding_rules)

Populate the bonds in the framework object based on the bonding rules. If a
pair doesn't have a suitable rule then they will not be considered bonded. 

`:*` is considered a wildcard and can be substituted for any species. It is a
good idea to include a bonding rule between two `:*` to allow any atoms to bond
as long as they are close enough.
"""
function infer_bonds!(framework::Framework, bonding_rules::Array{BondingRule, 1})
    @assert ne(framework.bonds) == 0 @sprintf("The framework %s already has bonds. Remove them with the `remove_bonds!` function before inferring new ones.", framework.name)

    # loop over every atom
    for i in 1:framework.atoms.n_atoms
        # loop over every unique pair of atoms
        for j in i+1:framework.atoms.n_atoms
            # loop over possible bonding rules
            for br in bonding_rules
                # determine if the types are correct
                # anything goes, reached the final bonding rule (if set up right)
                species_match = false
                if br.species_i == :* && br.species_j == :*
                    species_match = true
                elseif br.species_i == :* && (framework.atoms.species[i] == br.species_j ||
                                              framework.atoms.species[j] == br.species_j)
                    species_match = true
                elseif br.species_j == :* && (framework.atoms.species[i] == br.species_i ||
                                              framework.atoms.species[j] == br.species_i)
                    species_match = true
                elseif (framework.atoms.species[i] == br.species_i && framework.atoms.species[j] == br.species_j) ||
                    (framework.atoms.species[j] == br.species_i && framework.atoms.species[i] == br.species_j)
                    species_match = true
                end
                # determine if they are within range
                dxf = framework.atoms.xf[:, i] - framework.atoms.xf[:, j]
                nearest_image!(dxf)
                norm_c = norm(framework.box.f_to_c * dxf)
                if species_match && br.min_dist < norm_c && norm_c < br.max_dist
                    add_edge!(framework.bonds, i, j)
                    break
                end
            end
        end
    end
end

"""
    bonds_equal = compare_bonds_in_framework(framework1, framework2)

Returns whether the bonds defined in framework1 are the same as the bonds
defined in framework2.
"""
function compare_bonds_in_framework(f1::Framework, f2::Framework)
    if ne(f1.bonds) != ne(f2.bonds)
        return false
    end

    other_bonds = deepcopy(f2.bonds)

    for edge_i in collect(edges(f1.bonds))
        set_i = Set([(f1.atoms.xf[:, edge_i.src], f1.atoms.species[edge_i.src]),
                     (f1.atoms.xf[:, edge_i.dst], f1.atoms.species[edge_i.dst])])
        for edge_j in collect(edges(other_bonds))
            set_j = Set([(f2.atoms.xf[:, edge_j.src], f2.atoms.species[edge_j.src]),
                         (f2.atoms.xf[:, edge_j.dst], f2.atoms.species[edge_j.dst])])
            if issetequal(set_i, set_j)
                rem_edge!(other_bonds, edge_j.src, edge_j.dst)
                break
            end
        end
    end
    return ne(other_bonds) == 0
end

"""
    write_cif(framework, filename; fractional=true)

Write a `framework::Framework` to a .cif file with `filename::AbstractString`. If `filename` does
not include the .cif extension, it will automatically be added.
"""
function write_cif(framework::Framework, filename::AbstractString; fractional::Bool=true)
    if charged(framework) && (framework.atoms.n_atoms != framework.charges.n_charges)
        error("write_cif assumes equal numbers of Charges and Atoms (or zero charges)")
    end

    # create dictionary for tracking label numbers
    label_numbers = Dict{Symbol, Int}()
    for atom in framework.atoms.species
        if !haskey(label_numbers, atom)
            label_numbers[atom] = 1
        end
    end

    # append ".cif" to filename if it doesn't already have the extension
    if ! occursin(".cif", filename)
        filename *= ".cif"
    end
    cif_file = open(filename, "w")
    # first line should be data_xtalname_PM
    if framework.name == ""
        @printf(cif_file, "data_PM\n")
    else
        # don't include file extension!
        @printf(cif_file, "data_%s_PM\n", split(framework.name, ".")[1])
    end

    @printf(cif_file, "_symmetry_space_group_name_H-M\t'%s'\n", framework.space_group)

    @printf(cif_file, "_cell_length_a\t%f\n", framework.box.a)
    @printf(cif_file, "_cell_length_b\t%f\n", framework.box.b)
    @printf(cif_file, "_cell_length_c\t%f\n", framework.box.c)

    @printf(cif_file, "_cell_angle_alpha\t%f\n", framework.box.α * 180.0 / pi)
    @printf(cif_file, "_cell_angle_beta\t%f\n", framework.box.β * 180.0 / pi)
    @printf(cif_file, "_cell_angle_gamma\t%f\n", framework.box.γ * 180.0 / pi)

    @printf(cif_file, "_symmetry_Int_Tables_number 1\n\n")
    @printf(cif_file, "loop_\n_symmetry_equiv_pos_as_xyz\n")
    for i in 1:size(framework.symmetry, 2)
        @printf(cif_file, "'%s,%s,%s'\n", framework.symmetry[:, i]...)
    end
    @printf(cif_file, "\n")

    @printf(cif_file, "loop_\n_atom_site_label\n_atom_site_type_symbol\n")
    if fractional
        @printf(cif_file, "_atom_site_fract_x\n_atom_site_fract_y\n_atom_site_fract_z\n")
    else
        @printf(cif_file, "_atom_site_Cartn_x\n_atom_site_Cartn_y\n_atom_site_Cartn_z\n")
    end
    @printf(cif_file, "_atom_site_charge\n")

    idx_to_label = Array{AbstractString, 1}(undef, framework.atoms.n_atoms)
    for i = 1:framework.atoms.n_atoms
        q = 0.0
        if charged(framework)
            q = framework.charges.q[i]
            if ! isapprox(framework.charges.xf[:, i], framework.atoms.xf[:, i])
                error("write_cif assumes charges correspond to LJspheres")
            end
        end
        # print label and type symbol
        @printf(cif_file, "%s\t%s\t", string(framework.atoms.species[i]) *
                string(label_numbers[framework.atoms.species[i]]),
                framework.atoms.species[i])
        # store label for this atom idx
        idx_to_label[i] = string(framework.atoms.species[i]) *
                    string(label_numbers[framework.atoms.species[i]])
        # increment label
        label_numbers[framework.atoms.species[i]] += 1
        if fractional
            @printf(cif_file, "%f\t%f\t%f\t%f\n", framework.atoms.xf[:, i]..., q)
        else
            
            @printf(cif_file, "%f\t%f\t%f\t%f\n", (framework.box.f_to_c * framework.atoms.xf[:, i])..., q)
        end
    end

    # only print bond information if it is in the framework
    if ne(framework.bonds) > 0
        # print column names for bond information
        @printf(cif_file, "\nloop_\n_geom_bond_atom_site_label_1\n_geom_bond_atom_site_label_2\n_geom_bond_distance\n")

        for edge in collect(edges(framework.bonds))
            dxf = framework.atoms.xf[:, edge.src] - framework.atoms.xf[:, edge.dst]
            nearest_image!(dxf)
            @printf(cif_file, "%s\t%s\t%0.5f\n", idx_to_label[edge.src], idx_to_label[edge.dst],
                    norm(dxf))
        end
    end
    close(cif_file)
end

"""
    new_framework = assign_charges(framework, charges, net_charge_tol=1e-5)

Assign charges to the atoms present in the framework.
Pass a dictionary of charges that place charges according to the species
of the atoms or pass an array of charges to assign to each atom, with the order of the
array consistent with the order of `framework.atoms`.

If the framework already has charges, the charges are removed and new charges are added
accordingly so that `framework.atoms.n_atoms == framework.charges.n_charges`.

# Examples
```
charges = Dict(:Ca => 2.0, :C => 1.0, :H => -1.0)
new_framework = assign_charges(framework, charges)
```

```
charges = [4.0, 2.0, -6.0] # framework.atoms is length 3
new_framework = assign_charges(framework, charges)
```

# Arguments
- `framework::Framework`: the framework to which we should add charges (not modified in
this function)
- `charges::Union{Dict{Symbol, Float64}, Array{Float64, 1}}`: a dictionary that returns the
charge assigned to the species of atom or an array of charges to assign, with order
consistent with the order in `framework.atoms` (units: electrons).
- `net_charge_tol::Float64`: the net charge tolerated when asserting charge neutrality of
the resulting framework

# Returns
- `new_framework::Framework`: a new framework identical to the one passed except charges
are assigned.
"""
function assign_charges(framework::Framework, charges::Union{Dict{Symbol, Float64}, Array{Float64, 1}},
    net_charge_tol::Float64=1e-5)
    # if charges are already present, may make little sense to assign charges to atoms again
    if framework.charges.n_charges != 0
        @warn @sprintf("Charges are already present in %s. Removing the current charges on the
        framework and adding new ones...\n", framework.name)
    end

    # build the array of point charges according to atom species
    charge_vals = Array{Float64, 1}()
    charge_coords = Array{Float64, 2}(undef, 3, 0)
    for i = 1:framework.atoms.n_atoms
        if isa(charges, Dict{Symbol, Float64})
            if ! (framework.atoms.species[i] in keys(charges))
                error(@sprintf("Atom %s is not present in the charge dictionary passed to
                `assign_charges` for %s\n", atom.species, framework.name))
            end
            push!(charge_vals, charges[framework.atoms.species[i]])
            charge_coords = [charge_coords framework.atoms.xf[:, i]]
        else
            if length(charges) != framework.atoms.n_atoms
                error(@sprintf("Length of `charges` array passed to `assign_charges` is not
                equal to the number of atoms in %s = %d\n", framework.name,
                framework.atoms.n_atoms))
            end
            push!(charge_vals, charges[i])
            charge_coords = [charge_coords framework.atoms.xf[:, i]]
        end
    end

    charges = Charges(charge_vals, charge_coords)

    # construct new framework
    new_framework = Framework(framework.name, framework.box, framework.atoms, charges,
                              symmetry=deepcopy(framework.symmetry),
                              space_group=framework.space_group, is_p1=framework.is_p1)

    # check for charge neutrality
    if abs(total_charge(new_framework)) > net_charge_tol
        error(@sprintf("Net charge of framework %s = %f > net charge tolerance %f. If
        charge neutrality is not a problem, pass `net_charge_tol=Inf`\n", framework.name,
        total_charge(new_framework), net_charge_tol))
    end

    return new_framework
end

function Base.show(io::IO, framework::Framework)
    println(io, "Name: ", framework.name)
    println(io, framework.box)
	@printf(io, "Number of atoms = %d\n", framework.atoms.n_atoms)
	@printf(io, "Number of charges = %d\n", framework.charges.n_charges)
    println(io, "Chemical formula: ", chemical_formula(framework))
    @printf(io, "Space Group: %s\n", framework.space_group)
    @printf(io, "Symmetry Operations:\n")
    for i in 1:size(framework.symmetry, 2)
        @printf(io, "\t'%s, %s, %s'\n", framework.symmetry[:, i]...)
    end
end

# TODO add something comparing symmetry rules
function Base.isapprox(f1::Framework, f2::Framework; atol::Float64=1e-6, checknames::Bool=false)
    names_flag = f1.name == f2.name
    if checknames && (! names_flag)
        return false
    end
    box_flag = isapprox(f1.box, f2.box)
    if f1.charges.n_charges != f2.charges.n_charges
        return false
    end
    if f1.atoms.n_atoms != f2.atoms.n_atoms
        return false
    end
    charges_flag = isapprox(f1.charges, f2.charges; atol=atol)
    atoms_flag = isapprox(f1.atoms, f2.atoms; atol=atol)
    symmetry_flag = is_symmetry_equal(f1.symmetry, f2.symmetry)
    return box_flag && charges_flag && atoms_flag && symmetry_flag
end

function Base.:+(frameworks::Framework...; check_overlap::Bool=true)
    new_framework = deepcopy(frameworks[1])
    for (i, f) in enumerate(frameworks)
        if i == 1
            continue
        end
        @assert isapprox(new_framework.box, f.box) @sprintf("Framework %s has a different box\n", f.name)
        @assert is_symmetry_equal(new_framework.symmetry, f.symmetry) @sprintf("Framework %s has different symmetry rules\n", f.name)
        @assert new_framework.space_group == f.space_group

        new_atoms = new_framework.atoms + f.atoms
        new_charges = new_framework.charges + f.charges

        new_framework = Framework(split(new_framework.name, ".")[1] * "_" * split(f.name, ".")[1],
                                 new_framework.box, new_atoms, new_charges,
                                 symmetry=new_framework.symmetry,space_group=new_framework.space_group,
                                 is_p1=new_framework.is_p1)
    end
    if check_overlap
        if atom_overlap(new_framework)
            @warn "This new framework has overlapping atoms, use:\n`remove_overlapping_atoms_and_charges(framework)`\nto remove them"
        end

        if charge_overlap(new_framework)
            @warn "This new framework has overlapping charges, use:\n`remove_overlapping_atoms_and_charges(framework)`\nto remove them"
        end
    end

    return new_framework
end<|MERGE_RESOLUTION|>--- conflicted
+++ resolved
@@ -350,76 +350,6 @@
             coords = Box(a, b, c, α, β, γ).c_to_f * coords
         end
 
-<<<<<<< HEAD
-    # Start of pdb reader for bonding information check
-    elseif extension == "pdb"
-        # PDB's store atom locations in Å (Cartesian)
-
-        for line in lines
-            # information in PDB's is tied to specific columns, hence the
-            #   hard-coded ranges
-            line_type = line[1:6]
-            if line_type == "CRYST1" 
-                a = parse(Float64, line[7:15])
-                b = parse(Float64, line[16:24])
-                c = parse(Float64, line[25:33])
-                α = parse(Float64, line[34:40])
-                β = parse(Float64, line[41:47])
-                γ = parse(Float64, line[48:54])
-                space_group = strip(line[56:66])
-                if space_group == "P1" || space_group == "P 1" ||
-                        space_group == "-P1" || space_group == "-P 1"
-                    # simplify by only having one P1 space_group name
-                    space_group = "P1"
-                    p1_symmetry = true
-                end
-            elseif line_type == "HETATM" || line_type == "ATOM  "
-                x = parse(Float64, line[31:38])
-                y = parse(Float64, line[39:46])
-                z = parse(Float64, line[47:54])
-                # Add the new coordinates
-                coords = [coords [x, y, z]]
-                # Add the new atom species
-                push!(species, Symbol(strip(line[77:78])))
-                # Add the charge (if there)
-                if length(strip(line[79:80])) == 0
-                    push!(charge_values, 0.0)
-                else
-                    push!(charge_values, parse(Float64, strip(line[79:80])))
-                end
-                # increase size of graph
-                add_vertex(bonds)
-            elseif line_type == "CONNECT"
-                connections = split(line)[2:end]
-                # Store the atom number
-                atom_num = parse(Float64, connections[1])
-                connections = connections[2:end]
-
-                # Loop through all connections this atom has and add them
-                for connection in connections
-                    add_edge!(bonds, atom_num, parse(Float64, connection))
-                end
-            # Use the Checksums! Yay Checksums!
-            elseif line_type == "MASTER"
-                number_atoms = parse(Int, line[51:55])
-                number_connections = parse(Int, line[61:65])
-                @assert number_atoms == size(coords, 2) @sprintf(
-                    "Number of coordinates does not equal checksum\nNumber of coordinates: %d\tChecksum: %d\n", size(coords, 2), number_atoms)
-                @assert number_atoms == length(charges) @sprintf(
-                    "Number of charges does not equal checksum\nNumber of charges: %d\tChecksum: %d\n", length(charges), number_atoms)
-                @assert number_atoms == length(species) @sprintf(
-                    "Number of species does not equal checksum\nNumber of species: %d\tChecksum: %d\n", length(species), number_atoms)
-                @assert number_atoms == nv(bonds) @sprintf(
-                    "Number of vertices in bond graph does not equal checksum\nNumber of vertices: %d\tChecksum: %d\n", nv(bonds), number_atoms)
-                @assert number_connections == ne(bonds) @sprintf(
-                    "Number of edges in bond graph does not equal checksum\nNumber of edges: %d\tChecksum: %d\n", ne(bonds), number_connections)
-            end
-        end
-
-
-
-=======
->>>>>>> 3f9262e4
     # Start of cssr reader #TODO make sure this works for different .cssr files!
     elseif extension == "cssr"
         # First line contains unit cell lenghts
@@ -479,11 +409,7 @@
 
     strip_numbers_from_atom_labels!(framework)
 
-<<<<<<< HEAD
     if convert_to_p1 && ! p1_symmetry && ! read_bonds_from_file
-=======
-    if convert_to_p1 && ! read_bonds_from_file
->>>>>>> 3f9262e4
         return apply_symmetry_rules(framework; remove_overlap=remove_overlap,
                                          check_charge_neutrality=check_charge_neutrality,
                                          check_atom_and_charge_overlap=check_atom_and_charge_overlap)
