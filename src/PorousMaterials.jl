--- conflicted
+++ resolved
@@ -113,17 +113,10 @@
     strip_numbers_from_atom_labels!, chemical_formula, molecular_weight, crystal_density,
     construct_box, replicate, read_atomic_masses, charged, write_cif, assign_charges,
 
-<<<<<<< HEAD
-       # Molecules.jl
-       Molecule, set_fractional_coords!, translate_by!, outside_box, set_fractional_coords_to_unit_cube!,
-       translate_to!, rotate!, rotation_matrix, rand_point_on_unit_sphere, charged,
-       pairwise_atom_distances, pairwise_charge_distances, Ion, bond_length_drift,
-=======
     # Molecules.jl
     Molecule, set_fractional_coords!, translate_by!, outside_box, set_fractional_coords_to_unit_cube!,
     translate_to!, rotate!, rotation_matrix, rand_point_on_unit_sphere, charged,
-    pairwise_atom_distances, pairwise_charge_distances, Ion,
->>>>>>> efb350c4
+    pairwise_atom_distances, pairwise_charge_distances, Ion, bond_length_drift,
 
     # Forcefield.jl
     LJForceField, replication_factors, check_forcefield_coverage,
