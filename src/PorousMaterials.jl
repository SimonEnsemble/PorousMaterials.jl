module PorousMaterials

using CSV
using DataFrames
using Roots # for fzero
using OffsetArrays # used for Ewald sum
using SpecialFunctions # for erfc
using StatsBase
using ProgressMeter
using Polynomials
using JLD2
using Statistics
using Printf
using LinearAlgebra
import Base.push!


# this runs everytime PorousMaterials is loaded, so if the user changes directory
#   then the PATH_TO_DATA will change as well
function __init__()
    # this is the directory where crystal structures, forcefields, and molecules data is stored
<<<<<<< HEAD
    global PATH_TO_DATA = joinpath(pwd(), "data")
=======
    global PATH_TO_DATA = pwd() * "/data/"
    if ! isdir(PATH_TO_DATA)
        @warn @sprintf("Directory for input data, \"/data/\", not found in present working directory, %s\nChange the PATH_TO_DATA variable to load input files from a different directory. See \"set_path_to_data()\".\n", pwd())
    end
end

"""
    set_path_to_data("user/path/to/data")
    set_path_to_data()

Sets PorousMaterials PATH_TO_DATA variable which dictates where crystal, forcefield,
and molecule files are loaded from. This function allows the user to set PATH_TO_DATA
manually to any directory or to a "/data/" folder within their current directory.
This function WILL change the PATH_TO_DATA regardless of whether or not the path
exists, but will give a warning alerting the user that PorousMaterials cannot load
files from the chosen path.

# Arguments
- `new_path_to_data::String`: The desired PATH_TO_DATA in string form.
"""
function set_path_to_data(new_path_to_data::String)
    if new_path_to_data[end] != '/'
        new_path_to_data = new_path_to_data * "/"
    end
    global PATH_TO_DATA = new_path_to_data
    if ! isdir(PATH_TO_DATA)
        @warn @sprintf("The directory %s does not exist.\nChange the PATH_TO_DATA variable to load input files from a different directory. See \"set_path_to_data()\".\n", new_path_to_data)
    end
    @printf("PATH_TO_DATA set to %s\n", PATH_TO_DATA)
end

function set_path_to_data()
    global PATH_TO_DATA = pwd() * "/data/"
    if ! isdir(PATH_TO_DATA)
        @warn @sprintf("Directory for input data, \"/data/\", not found in present working directory, %s\nChange the PATH_TO_DATA variable to load input files from a different directory. See \"set_path_to_data()\".\n", pwd())
    end
    @printf("PATH_TO_DATA set to %s\n", PATH_TO_DATA)
end

"""
    set_tutorial_mode()

Places PorousMaterials in "Tutorial Mode". It changes the PATH_TO_DATA variable to
the directory where the PorousMaterials test data is stored. It can be used to
follow examples shown in the README. It displays a warning so that the user knows
They are no longer using their own data.
"""
function set_tutorial_mode()
    new_path = dirname(pathof(PorousMaterials)) * "/../test/data/"
    if ! isdir(new_path)
        @error @sprintf("Directory for testing data %s does not exist.\nNot entering Tutorial Mode.\n", new_path)
    else
        global PATH_TO_DATA = new_path
        @warn "PorousMaterials is now in Tutorial Mode. You have access to the testing data to experiment with PorousMaterials.\nTo get access to your own data use: reset_path_to_data()\n"
    end
>>>>>>> 41671d28
end

include("Box.jl")
include("Matter.jl")
include("NearestImage.jl")
include("Misc.jl")
include("Crystal.jl")
include("Molecules.jl")
include("Forcefield.jl")
include("Energetics_Util.jl")
include("VdWEnergetics.jl")
include("ElectrostaticEnergetics.jl")
include("MChelpers.jl")
include("Grid.jl")
include("EOS.jl")
include("Henry.jl")
include("GCMC.jl")

export
    # PorousMaterials.jl
    set_path_to_data, set_tutorial_mode,

    # Box.jl
    Box, replicate, UnitCube, write_vtk,

    # Matter.jl
    Atoms, Charges,

    # NearestImage.jl
    nearest_image!, nearest_r², nearest_r,

    # Misc.jl
    read_xyz, read_cpk_colors, read_atomic_radii, write_xyz,

    # Crystal.jl
    Framework, read_crystal_structure_file, remove_overlapping_atoms,
    strip_numbers_from_atom_labels!, chemical_formula, molecular_weight, crystal_density,
    construct_box, replicate, read_atomic_masses, charged, write_cif, assign_charges,

    # Molecules.jl
    Molecule, set_fractional_coords!, translate_by!, outside_box, set_fractional_coords_to_unit_cube!,
    translate_to!, rotate!, rotation_matrix, rand_point_on_unit_sphere, charged,
    pairwise_atom_distances, pairwise_charge_distances, Ion, bond_length_drift,

    # Forcefield.jl
    LJForceField, replication_factors, check_forcefield_coverage,

    # Energetics_Util.jl
    PotentialEnergy, SystemPotentialEnergy,

    # VdWEnergetics.jl
    lennard_jones, vdw_energy, vdw_energy_no_PBC,

    # ElectrostaticEnergetics.jl
    electrostatic_potential, electrostatic_potential_energy, precompute_kvec_wts, setup_Ewald_sum, total, Eikr,

    # MChelpers.jl
    insert_molecule!, delete_molecule!, translate_molecule!, reinsert_molecule!, rotatable,

    # Grid.jl
    apply_periodic_boundary_condition!,
    Grid, write_cube, read_cube, energy_grid,

    # EOS.jl
    calculate_properties, PengRobinsonGas,

    # GCMC.jl
    gcmc_simulation, adsorption_isotherm, stepwise_adsorption_isotherm,
    gcmc_result_savename, GCMCstats, MarkovCounts,

    # Henry.jl
    henry_coefficient, henry_result_savename
end<|MERGE_RESOLUTION|>--- conflicted
+++ resolved
@@ -19,12 +19,9 @@
 #   then the PATH_TO_DATA will change as well
 function __init__()
     # this is the directory where crystal structures, forcefields, and molecules data is stored
-<<<<<<< HEAD
     global PATH_TO_DATA = joinpath(pwd(), "data")
-=======
-    global PATH_TO_DATA = pwd() * "/data/"
     if ! isdir(PATH_TO_DATA)
-        @warn @sprintf("Directory for input data, \"/data/\", not found in present working directory, %s\nChange the PATH_TO_DATA variable to load input files from a different directory. See \"set_path_to_data()\".\n", pwd())
+        @warn @sprintf("Directory for input data, \"data\", not found in present working directory, %s\nChange the PATH_TO_DATA variable to load input files from a different directory. See \"set_path_to_data()\".\n", pwd())
     end
 end
 
@@ -43,9 +40,6 @@
 - `new_path_to_data::String`: The desired PATH_TO_DATA in string form.
 """
 function set_path_to_data(new_path_to_data::String)
-    if new_path_to_data[end] != '/'
-        new_path_to_data = new_path_to_data * "/"
-    end
     global PATH_TO_DATA = new_path_to_data
     if ! isdir(PATH_TO_DATA)
         @warn @sprintf("The directory %s does not exist.\nChange the PATH_TO_DATA variable to load input files from a different directory. See \"set_path_to_data()\".\n", new_path_to_data)
@@ -54,9 +48,9 @@
 end
 
 function set_path_to_data()
-    global PATH_TO_DATA = pwd() * "/data/"
+    global PATH_TO_DATA = joinpath(pwd(), "data")
     if ! isdir(PATH_TO_DATA)
-        @warn @sprintf("Directory for input data, \"/data/\", not found in present working directory, %s\nChange the PATH_TO_DATA variable to load input files from a different directory. See \"set_path_to_data()\".\n", pwd())
+        @warn @sprintf("Directory for input data, \"data\", not found in present working directory, %s\nChange the PATH_TO_DATA variable to load input files from a different directory. See \"set_path_to_data()\".\n", pwd())
     end
     @printf("PATH_TO_DATA set to %s\n", PATH_TO_DATA)
 end
@@ -70,14 +64,13 @@
 They are no longer using their own data.
 """
 function set_tutorial_mode()
-    new_path = dirname(pathof(PorousMaterials)) * "/../test/data/"
+    new_path = joinpath(dirname(pathof(PorousMaterials)), "..", "test", "data")
     if ! isdir(new_path)
         @error @sprintf("Directory for testing data %s does not exist.\nNot entering Tutorial Mode.\n", new_path)
     else
         global PATH_TO_DATA = new_path
         @warn "PorousMaterials is now in Tutorial Mode. You have access to the testing data to experiment with PorousMaterials.\nTo get access to your own data use: reset_path_to_data()\n"
     end
->>>>>>> 41671d28
 end
 
 include("Box.jl")
