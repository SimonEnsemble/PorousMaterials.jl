"""
Data structure for a Lennard Jones forcefield.

# Attributes
- `name::String`: name of forcefield; correponds to filename
- `pure_σ::Dict{Symbol, Float64}`: Dictionary that returns Lennard-Jones σ of an X-X interaction, where X is an atom. (units: Angstrom)
- `pure_ϵ::Dict{Symbol, Float64}`: Dictionary that returns Lennard-Jones ϵ of an X-X interaction, where X is an atom. (units: K)
- `ϵ::Dict{Symbol, Dict{Symbol, Float64}}`: Lennard Jones ϵ (units: K) for cross-interactions. Example use is `epsilons[:He][:C]`
- `σ²::Dict{Symbol, Dict{Symbol, Float64}}`: Lennard Jones σ² (units: Angstrom²) for cross-interactions. Example use is `sigmas_squared[:He][:C]`
- `cutoffradius_squared::Float64`: The square of the cut-off radius beyond which we define the potential energy to be zero (units: Angstrom²). We store σ² to speed up computations, which involve σ², not σ.
"""
struct LJForceField
    name::String

	pure_σ::Dict{Symbol, Float64}
	pure_ϵ::Dict{Symbol, Float64}

	σ²::Dict{Symbol, Dict{Symbol, Float64}}
	ϵ::Dict{Symbol, Dict{Symbol, Float64}}

	cutoffradius_squared::Float64
end


"""
	ljforcefield = ForceField("forcefieldfile.csv", cutoffradius=14.0, mixing_rules="Lorentz-Berthelot")

Read a .csv file containing Lennard Jones parameters (with the following columns: `atom,sigma,epsilon` and constructs a LJForceField object.

Kong mixing rules: DOI 10.1063/1.1680358
Lorenz-Berthelot: https://en.wikipedia.org/wiki/Combining_rules#Lorentz-Berthelot_rules

# Arguments
- `forcefieldfile::AbstractString`: Name of the forcefield file
- `cutoffradius::Float64`: Cutoff radius beyond which we define the potential energy to be zero (units: Angstrom)
- `mixing_rules::AbstractString`: The mixing rules used to compute the cross-interaction terms of the forcefield

# Returns
- `ljforcefield::LJForceField`: The data structure containing the forcefield parameters (pure σ, ϵ and cross interaction terms as well)
"""
<<<<<<< HEAD
function LJForceField(forcefieldfile::AbstractString; cutoffradius::Float64=14.0, mixing_rules::AbstractString="Lorentz-Berthelot")
    if ! (mixing_rules in ["Lorentz-Berthelot"])
=======
function read_forcefield_file(forcefieldfile::AbstractString; cutoffradius::Float64=14.0, mixing_rules::AbstractString="Lorentz-Berthelot")
    if ! (mixing_rules in ["Lorentz-Berthelot", "Kong"])
>>>>>>> 67e1d488
        # TODO add other mixing rules with corresponding tests
        error(@sprintf("%s mixing rules not implemented...\n", mixing_rules))
    end

    df = CSV.read(PATH_TO_DATA * "forcefields/" * forcefieldfile) # from DataFrames
    # assert that all atoms in the force field are unique (i.e. no duplicates)
    @assert(length(unique(df[:atom])) == size(df, 1),
        @sprintf("Duplicate atoms found in force field file %s\n", forcefieldfile))

    ljff = LJForceField(forcefieldfile, Dict(), Dict(), Dict(), Dict(), cutoffradius ^ 2)

    # pure X-X interactions (X = (pseudo)atom)
    for row in eachrow(df)
		ljff.pure_σ[Symbol(row[:atom])] = row[Symbol("sigma(A)")]
		ljff.pure_ϵ[Symbol(row[:atom])] = row[Symbol("epsilon(K)")]
    end

    # cross X-Y interactions (X, Y = generally different (pseduo)atoms)
	for atom in [Symbol(atom) for atom in keys(ljff.pure_σ)]
        ljff.ϵ[atom] = Dict{Symbol, Float64}()
        ljff.σ²[atom] = Dict{Symbol, Float64}()
		for other_atom in [Symbol(other_atom) for other_atom in keys(ljff.pure_σ)]
            if mixing_rules == "Lorentz-Berthelot"
                ϵ_ij = sqrt(ljff.pure_ϵ[atom] * ljff.pure_ϵ[other_atom])
                σ_ij² = ((ljff.pure_σ[atom] + ljff.pure_σ[other_atom]) / 2.0) ^ 2
            elseif mixing_rules == "Kong"
                ϵ_iiσ_ii⁶ = ljff.pure_ϵ[atom]       * ljff.pure_σ[atom] ^ 6
                ϵ_jjσ_jj⁶ = ljff.pure_ϵ[other_atom] * ljff.pure_σ[other_atom] ^ 6

                ϵ_iiσ_ii¹² = ϵ_iiσ_ii⁶ * ljff.pure_σ[atom] ^ 6
                ϵ_jjσ_jj¹² = ϵ_jjσ_jj⁶ * ljff.pure_σ[other_atom] ^ 6

                ϵ_ijσ_ij⁶ = sqrt(ϵ_iiσ_ii⁶ * ϵ_jjσ_jj⁶)
                ϵ_ijσ_ij¹² = ((ϵ_iiσ_ii¹² ^ (1/13) + ϵ_jjσ_jj¹² ^ (1/13)) / 2) ^ 13

                ϵ_ij = ϵ_ijσ_ij⁶ ^ 2 / ϵ_ijσ_ij¹²
                σ_ij² = (ϵ_ijσ_ij¹² / ϵ_ijσ_ij⁶) ^ (1/3)
            end
            ljff.ϵ[atom][other_atom] = ϵ_ij
            ljff.σ²[atom][other_atom] = σ_ij²
		end
	end

	return ljff
end

"""
	repfactors = replication_factors(unitcell, cutoffradius)

Find the replication factors needed to make a supercell big enough to fit a sphere with the specified cutoff radius.
In PorousMaterials.jl, rather than replicating the atoms in the home unit cell to build the supercell that
serves as a simulation box, we replicate the home unit cell to form the supercell (simulation box) in a for loop.
This function ensures enough replication factors such that the nearest image convention can be applied.

A non-replicated supercell has 1 as the replication factor in each dimension (`repfactors = (1, 1, 1)`).

# Arguments
- `unitcell::Box`: The unit cell of the framework
- `cutoff_radius::Float64`: Cutoff radius beyond which we define the potential energy to be zero (units: Angstrom)

# Returns
- `repfactors::Tuple{Int, Int, Int}`: The replication factors in the a, b, c directions
"""
function replication_factors(unitcell::Box, cutoff_radius::Float64)
	# Unit vectors used to transform from fractional coordinates to cartesian coordinates. We'll be
	a = unitcell.f_to_c[:, 1]
	b = unitcell.f_to_c[:, 2]
	c = unitcell.f_to_c[:, 3]

	n_ab = cross(a, b)
	n_ac = cross(a, c)
	n_bc = cross(b, c)

	# c0 defines a center in the unit cell
	c0 = [a b c] * [.5, .5, .5]

	rep = [1, 1, 1]

	# Repeat for `a`
	# |n_bc ⋅ c0|/|n_bc| defines the distance from the end of the supercell and the center. As long as that distance is less than the cutoff radius, we need to increase it
	while abs(dot(n_bc, c0)) / vecnorm(n_bc) < cutoff_radius
		rep[1] += 1
		a += unitcell.f_to_c[:,1]
		c0 = [a b c] * [.5, .5, .5]
	end

	# Repeat for `b`
	while abs(dot(n_ac, c0)) / vecnorm(n_ac) < cutoff_radius
		rep[2] += 1
		b += unitcell.f_to_c[:,2]
		c0 = [a b c] * [.5, .5, .5]
	end

	# Repeat for `c`
	while abs(dot(n_ab, c0)) / vecnorm(n_ab) < cutoff_radius
		rep[3] += 1
		c += unitcell.f_to_c[:,3]
		c0 = [a b c] * [.5, .5, .5]
	end

	return (rep[1], rep[2], rep[3])::Tuple{Int, Int, Int}
end

replication_factors(unitcell::Box, ljforcefield::LJForceField) = replication_factors(unitcell, sqrt(ljforcefield.cutoffradius_squared))
replication_factors(framework::Framework, cutoff_radius::Float64) = replication_factors(framework.box, cutoff_radius)
replication_factors(framework::Framework, ljforcefield::LJForceField) = replication_factors(framework.box, sqrt(ljforcefield.cutoffradius_squared))

# to facilitate user-exposed function check_forcefield_coverage
function atoms_missing_from_forcefield(atoms::Array{Symbol, 1}, ljforcefield::LJForceField)
    missing_atoms = Array{Symbol, 1}()
    for atom in atoms
        if !(atom in keys(ljforcefield.pure_ϵ))
            push!(missing_atoms, atom)
        end
    end
    return missing_atoms
end

"""
    check_forcefield_coverage(framework, ljforcefield)
    check_forcefield_coverage(molecule, ljforcefield)

Check that the force field contains parameters for every atom present in a framework or molecule.
Will print out which atoms are missing.

# Arguments
- `framework::Framework`: The framework containing the crystal structure information
- `molecule::Molecule`: A molecule object
- `ljforcefield::LJForceField`: A Lennard Jones forcefield object containing information on atom interactions

# Returns
- `check_forcefield_coverage::Bool`: Returns true if all atoms in the `framework` are also included in `ljforcefield`. False otherwise
"""
function check_forcefield_coverage(framework::Framework, ljforcefield::LJForceField)
    atoms = unique([a.species for a in framework.atoms])
    missing_atoms = atoms_missing_from_forcefield(atoms, ljforcefield)
    if length(missing_atoms) == 0
        return true
    else
        @printf("Framework %s possesses the following atoms not covered by the forcefield %s:\n", framework.name, ljforcefield.name)
        println(string(missing_atoms))
        return false
    end
end

function check_forcefield_coverage(molecule::Molecule, ljforcefield::LJForceField)
    atoms = unique([a.species for a in molecule.atoms])
    missing_atoms = atoms_missing_from_forcefield(atoms, ljforcefield)
    if length(missing_atoms) == 0
        return true
    else
        @printf("Molecule %s possesses the following atoms not covered by the forcefield %s:\n", molecule.species, ljforcefield.name)
        println(string(missing_atoms))
        return false
    end
end

function Base.show(io::IO, ff::LJForceField)
    println(io, "Force field: ", ff.name)
	println(io, "Number of atoms included: ", length(ff.pure_σ))
	println(io, "Cut-off radius (Å) = ", sqrt(ff.cutoffradius_squared))
    for atom in keys(ff.pure_σ)
        @printf(io, "%5s-%5s ϵ = %10.5f K, σ = %10.5f Å\n", atom, atom, ff.pure_ϵ[atom], ff.pure_σ[atom])
    end
end<|MERGE_RESOLUTION|>--- conflicted
+++ resolved
@@ -38,14 +38,9 @@
 # Returns
 - `ljforcefield::LJForceField`: The data structure containing the forcefield parameters (pure σ, ϵ and cross interaction terms as well)
 """
-<<<<<<< HEAD
+
 function LJForceField(forcefieldfile::AbstractString; cutoffradius::Float64=14.0, mixing_rules::AbstractString="Lorentz-Berthelot")
-    if ! (mixing_rules in ["Lorentz-Berthelot"])
-=======
-function read_forcefield_file(forcefieldfile::AbstractString; cutoffradius::Float64=14.0, mixing_rules::AbstractString="Lorentz-Berthelot")
     if ! (mixing_rules in ["Lorentz-Berthelot", "Kong"])
->>>>>>> 67e1d488
-        # TODO add other mixing rules with corresponding tests
         error(@sprintf("%s mixing rules not implemented...\n", mixing_rules))
     end
 
