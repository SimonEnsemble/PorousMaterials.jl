"""
Data structure for a regular [equal spacing between points in each coordinate] grid of points superimposed on a unit cell box (`Box`).
Each grid point has data, `data`, associated with it, of type `T`, stored in a 3D array.

# Attributes
- `box::Box`: describes Bravais lattice over which a grid of points is super-imposed. grid points on all faces are included.
- `n_pts::Tuple{Int, Int, Int}`: number of grid points in x, y, z directions. 0 and 1 fractional coordinates are included.
- `data::Array{T, 3}`: three dimensional array conaining data associated with each grid point.
- `units::Symbol`: the units associated with each data point.
- `origin::Array{Float64, 1}`: the origin of the grid.
"""
struct Grid{T}
    box::Box
    n_pts::Tuple{Int, Int, Int}
    data::Array{T, 3}
    units::Symbol
    origin::Array{Float64, 1}
end

"""
    write_cube(grid, filename, verbose=true)

Write grid to a .cube file format. This format is described here:
http://paulbourke.net/dataformats/cube/
The atoms of the unit cell are not printed in the .cube. Instead, use .xyz files to also visualize atoms.

# Arguments
- `grid::Grid`: grid with associated data at each grid point.
- `filename::AbstractString`: name of .cube file to which we write the grid; this is relative to `PorousMaterials.PATH_TO_DATA`/grids/.
- `verbose::Bool`: print name of file after writing.
"""
function write_cube(grid::Grid, filename::AbstractString; verbose::Bool=true)
    if ! isdir(PATH_TO_DATA * "grids/")
        mkdir(PATH_TO_DATA * "grids/")
    end

    if ! occursin(".cube", filename)
        filename = filename * ".cube"
    end
    cubefile = open(PATH_TO_DATA * "grids/" * filename, "w")

    @printf(cubefile, "Units of data: %s\nLoop order: x, y, z\n", grid.units)

    # the integer refers to 0 atoms (just use .xyz to visualize atoms)
    # the next three floats correspond to the origin
    @printf(cubefile, "%d %f %f %f\n" , 0, grid.origin...)
    for k = 1:3
        # these are the vectors that form the parallelogram comprising the voxels
        # 0 and 1 fractional coords were included. so voxel vector is unit cell axis divided by # grid pts - 1
        voxel_vector = grid.box.f_to_c[:, k] / (grid.n_pts[k] - 1)
        @printf(cubefile, "%d %f %f %f\n" , grid.n_pts[k],
            voxel_vector[1], voxel_vector[2], voxel_vector[3])
    end

    for i = 1:grid.n_pts[1]
        for j = 1:grid.n_pts[2]
            for k = 1:grid.n_pts[3]
                @printf(cubefile, "%e ", grid.data[i, j, k])
                if (k % 6) == 0
                    @printf(cubefile, "\n")
                end
            end # loop over z points
            @printf(cubefile, "\n")
        end # loop over y points
    end # loop over x points
    close(cubefile)
    if verbose
        println("See ", PATH_TO_DATA * "grids/" * filename)
    end
    return
end

"""
    grid = read_cube(filename)

Read a .cube file and return a populated `Grid` data structure.

# Arguments
- `filename::AbstractString`: name of .cube file to which we write the grid; this is relative to `PorousMaterials.PATH_TO_DATA`grids/.

# Returns
- `grid::Grid`: A grid data structure
"""
function read_cube(filename::AbstractString)
    if ! occursin(".cube", filename)
        filename *= ".cube"
    end

    cubefile = open(PATH_TO_DATA * "grids/" * filename)

    # waste two lines
    line = readline(cubefile)
    units = Symbol(split(line)[4])
    readline(cubefile)

    # read origin
    line = readline(cubefile)
    origin = [parse(Float64, split(line)[1 + i]) for i = 1:3]

    # read box info
    box_lines = [readline(cubefile) for i = 1:3]

    # number of grid pts
    n_pts = Tuple([parse(Int, split(box_lines[i])[1]) for i = 1:3])

    # f_to_c matrix (given by voxel vectors)
    f_to_c = zeros(Float64, 3, 3)
    for i = 1:3, j=1:3
        f_to_c[j, i] = parse(Float64, split(box_lines[i])[j + 1])
    end
    for k = 1:3
        f_to_c[:, k] = f_to_c[:, k] * (n_pts[k] - 1.0)
    end

    # reconstruct box from f_to_c matrix
    box = Box(f_to_c)

    # read in data
    data = zeros(Float64, n_pts...)
    line = readline(cubefile)
    for i = 1:n_pts[1]
        for j = 1:n_pts[2]
            read_count = 0
            for k = 1:n_pts[3]
                data[i, j, k] = parse(Float64, split(line)[read_count+1])
                read_count += 1
                if (k % 6 == 0)
                    line = readline(cubefile)
                    read_count = 0
                end
            end # loop over z points
            line = readline(cubefile)
        end # loop over y points
    end # loop over x points

    return Grid(box, n_pts, data, units, origin)
end

"""
	grid = energy_grid(framework, molecule, ljforcefield; n_pts=(50, 50, 50), temperature=298.0, n_rotations=750)

Superimposes a regular grid of points (regularly spaced in fractional coordinates of the `framework.box`) over the unit cell of a crystal, with `n_gridpts` dictating the number of grid points in the a, b, c directions (including 0 and 1 fractional coords).
The fractional coordinates 0 and 1 are included in the grid, although they are redundant.
Then, at each grid point, calculate the ensemble average potential energy of the molecule when its mass is centered at that point. The average is taken over Boltzmann-weighted rotations.

The ensemble average is a Boltzmann average over rotations:  - R T log ⟨e⁻ᵇᵁ⟩

# Arguments
- `framework::Framework`: crystal in which we seek to compute an energy grid for a molecule. `grid.box` will be `framework.box`.
- `molecule::Molecule`: molecule for which we seek an energy grid
- `ljforcefield::LJForceField`: molecular model for computing molecule-framework interactions
- `n_pts::Tuple{Int, Int, Int}=(50,50,50)`: number of grid points in each fractional coordinate dimension, including endpoints (0, 1)
- `n_rotations::Int`: number of random rotations to conduct in a Monte Carlo simulation for finding the free energy of a molecule centered at a given grid point.
This is only relevant for molecules that are comprised of more than one Lennard Jones sphere.
- `temperature::Float64`: the temperature at which to compute the free energy for molecules where rotations are required. Lower temperatures overemphasize the minimum potential energy rotational conformation at that point.
- `units::Symbol`: either `:K` or `:kJ_mol`, the units in which the energy should be stored in the returned `Grid`.
- `center::Bool`: shift coords of grid so that the origin is the center of the unit cell `framework.box`.
- `verbose::Bool=true`: print some information.

# Returns
- `grid::Grid`: A grid data structure containing the potential energy of the system
"""
function energy_grid(framework::Framework, molecule::Molecule, ljforcefield::LJForceField;
                     n_pts::Tuple{Int, Int, Int}=(50,50,50), n_rotations::Int=1000, 
                     temperature::Float64=NaN, units::Symbol=:kJ_mol, center::Bool=false,
                     verbose::Bool=true)
    if ! (units in [:kJ_mol, :K])
        error("Pass :kJ_mol or :K for units of kJ/mol or K, respectively.")
    end

    rotations_required = rotatable(molecule)
    charged_system = (length(framework.charges) > 1) && (length(molecule.charges) > 1)
    if rotations_required & isnan(temperature)
        error("Must pass temperature (K) for Boltzmann weighted rotations.\n")
    end

    eparams, kvecs, eikar, eikbr, eikcr = setup_Ewald_sum(sqrt(ljforcefield.cutoffradius_squared),
                                                          framework.box,
                                                          verbose=verbose & charged_system)

<<<<<<< HEAD

    repfactors = replication_factors(framework.box, ljforcefield)
    framework = replicate(framework, repfactors)

    # grid of voxel centers (each axis at least).
    grid_pts = [collect(range(0.0; stop=1.0, length=n_pts[i])) for i = 1:3]

    grid = Grid(framework.box, n_pts, zeros(Float64, n_pts...), units, [0.0, 0.0, 0.0])
=======
    # grid of voxel centers (each axis at least), in fractional coords
    grid_pts = [collect(linspace(0.0, 1.0, n_pts[i])) for i = 1:3]
    
    grid = Grid(framework.box, n_pts, zeros(Float64, n_pts...), units, 
        center ? framework.box.f_to_c * [-0.5, -0.5, -0.5] : [0.0, 0.0, 0.0])
>>>>>>> 13d5b836

    if verbose
        @printf("Computing energy grid of %s in %s\n", molecule.species, framework.name)
        @printf("\tRegular grid (in fractional space) of %d by %d by %d points superimposed over the unit cell.\n", n_pts...)
        if rotations_required
            @printf("\t%d molecule rotations per grid point with temperature %f K.\n", n_rotations, temperature)
        end
    end
    
    # compute replication factors required for short-range interactions & cutoff
    repfactors = replication_factors(framework.box, ljforcefield)
    framework = replicate(framework, repfactors)

	for (i, xf) in enumerate(grid_pts[1]), (j, yf) in enumerate(grid_pts[2]), (k, zf) in enumerate(grid_pts[3])
        # must account for fact that framework is now replicated; use coords in home box
        translate_to!(molecule, [xf, yf, zf] ./ repfactors)
        if ! rotations_required
            ensemble_average_energy = vdw_energy(framework, molecule, ljforcefield)
        else
            boltzmann_factor_sum = 0.0
            for r = 1:n_rotations
                rotate!(molecule, framework.box)

                energy = PotentialEnergy(0.0, 0.0)
                energy.vdw = vdw_energy(framework, molecule, ljforcefield)
                if charged_system
                    energy.coulomb = electrostatic_potential_energy(framework, molecule, eparams,
                                                                    kvecs, eikar, eikbr, eikcr)
                end
                boltzmann_factor_sum += exp(-sum(energy) / temperature)
            end
            ensemble_average_energy = -temperature * log(boltzmann_factor_sum / n_rotations)
        end
		grid.data[i, j, k] = ensemble_average_energy # K
	end

    if units == :kJ_mol # K - kJ/mol
        grid.data[:] = grid.data[:] * 8.314 / 1000.0
    end

	return grid
end

function Base.show(io::IO, grid::Grid)
    @printf(io, "Regular grid of %d by %d by %d points superimposed over a unit cell and associated data.\n", grid.n_pts...)
    @printf(io, "\tunits of data attribute: %s\n", grid.units)
    @printf(io, "\torigin: [%f, %f, %f]\n", grid.origin...)
end

# comparing very large numbers in grid.data, so increase rtol to account
#  for loss of precision when writing grid.data to a cube file.
function Base.isapprox(g1::Grid, g2::Grid; rtol::Float64=0.000001)
    return (isapprox(g1.box, g2.box, rtol=rtol) &&
            (g1.n_pts == g2.n_pts) &&
            isapprox(g1.data, g2.data, rtol=rtol) &&
            (g1.units == g2.units) &&
            isapprox(g1.origin, g2.origin))
end<|MERGE_RESOLUTION|>--- conflicted
+++ resolved
@@ -178,22 +178,11 @@
                                                           framework.box,
                                                           verbose=verbose & charged_system)
 
-<<<<<<< HEAD
-
-    repfactors = replication_factors(framework.box, ljforcefield)
-    framework = replicate(framework, repfactors)
-
     # grid of voxel centers (each axis at least).
     grid_pts = [collect(range(0.0; stop=1.0, length=n_pts[i])) for i = 1:3]
 
-    grid = Grid(framework.box, n_pts, zeros(Float64, n_pts...), units, [0.0, 0.0, 0.0])
-=======
-    # grid of voxel centers (each axis at least), in fractional coords
-    grid_pts = [collect(linspace(0.0, 1.0, n_pts[i])) for i = 1:3]
-    
     grid = Grid(framework.box, n_pts, zeros(Float64, n_pts...), units, 
         center ? framework.box.f_to_c * [-0.5, -0.5, -0.5] : [0.0, 0.0, 0.0])
->>>>>>> 13d5b836
 
     if verbose
         @printf("Computing energy grid of %s in %s\n", molecule.species, framework.name)
