import Base: +, /

const KB = 1.38064852e7 # Boltmann constant (Pa-m3/K --> Pa-A3/K)

# define Markov chain proposals here.
const PROPOSAL_ENCODINGS = Dict(1 => "insertion", 2 => "deletion", 3 => "translation", 4 => "rotation", 5 => "reinsertion")
const N_PROPOSAL_TYPES = length(keys(PROPOSAL_ENCODINGS))
const INSERTION   = Dict([v => k for (k, v) in PROPOSAL_ENCODINGS])["insertion"]
const DELETION    = Dict([v => k for (k, v) in PROPOSAL_ENCODINGS])["deletion"]
const TRANSLATION = Dict([v => k for (k, v) in PROPOSAL_ENCODINGS])["translation"]
const ROTATION = Dict([v => k for (k, v) in PROPOSAL_ENCODINGS])["rotation"]
const REINSERTION = Dict([v => k for (k, v) in PROPOSAL_ENCODINGS])["reinsertion"]

"""
Data structure to keep track of statistics collected during a grand-canonical Monte Carlo
simulation.

* `n` is the number of molecules in the simulation box.
* `V` is the potential energy.
* `g` refers to guest (the adsorbate molecule).
* `h` refers to host (the crystalline framework).
"""
mutable struct GCMCstats
    n_samples::Int

    n::Int
    n²::Int

    U::SystemPotentialEnergy
    U²::SystemPotentialEnergy

    Un::Float64 # ⟨U n⟩
end
GCMCstats() = GCMCstats(0, 0, 0, SystemPotentialEnergy(), SystemPotentialEnergy(), 0.0)
+(s1::GCMCstats, s2::GCMCstats) = GCMCstats(s1.n_samples + s2.n_samples,
                                            s1.n         + s2.n,
                                            s1.n²        + s2.n²,
                                            s1.U         + s2.U,
                                            s1.U²        + s2.U²,
                                            s1.Un        + s2.Un)
function Base.sum(gcmc_stats::Array{GCMCstats, 1})
    sum_stats = GCMCstats()
    for gs in gcmc_stats
        sum_stats += gs
    end
    return sum_stats
end

"""
    avg_n, err_n, avg_U, err_U = mean_stderr_n_U(gcmc_stats)

Compute average and standard error of the number of molecules and potential energy from an
array of `GCMCstats`, each corresponding to statitics from an independent block/bin during
the simulation. The average from each bin is treated as an independent sample and used to
estimate the error in the estimate as a confidence interval.
"""
function mean_stderr_n_U(gcmc_stats::Array{GCMCstats, 1})
    # ⟨N⟩, ⟨U⟩
    avg_n = sum(gcmc_stats).n / sum(gcmc_stats).n_samples
    avg_U = sum(gcmc_stats).U / (1.0 * sum(gcmc_stats).n_samples)

    avg_n_blocks = [gs.n / gs.n_samples for gs in gcmc_stats]
    err_n = 2.0 * std(avg_n_blocks) / sqrt(length(gcmc_stats))

    err_U = SystemPotentialEnergy()
    for gs in gcmc_stats
        avg_U_this_block = gs.U / (1.0 * gs.n_samples)
        err_U += square(avg_U_this_block - avg_U)
    end
    err_U = sqrt(err_U) / sqrt(length(gcmc_stats) - 1) # std(U) at this pt.
    err_U = err_U * 2.0 / sqrt(length(gcmc_stats))
    return avg_n, err_n, avg_U, err_U
end

function Base.print(gcmc_stats::GCMCstats)
    println("\t# samples: ", gcmc_stats.n_samples)
    println("\t⟨N⟩ (molecules) = ", gcmc_stats.n / gcmc_stats.n_samples)

    println("\t⟨U_gh, vdw⟩ (K) = ",     gcmc_stats.U.guest_host.vdw / gcmc_stats.n_samples)
    println("\t⟨U_gh, Coulomb⟩ (K) = ", gcmc_stats.U.guest_host.coulomb / gcmc_stats.n_samples)
    println("\t⟨U_gg, vdw⟩ (K) = ",     gcmc_stats.U.guest_guest.vdw / gcmc_stats.n_samples)
    println("\t⟨U_gg, Coulomb⟩ (K) = ", gcmc_stats.U.guest_guest.coulomb / gcmc_stats.n_samples)

    println("\t⟨U⟩ (K) = ", sum(gcmc_stats.U) / gcmc_stats.n_samples)
end

"""
Keep track of Markov chain transitions (proposals and acceptances) during a grand-canonical
Monte Carlo simulation. Entry `i` of these arrays corresponds to PROPOSAL_ENCODINGS[i].
"""
mutable struct MarkovCounts
    n_proposed::Array{Int, 1}
    n_accepted::Array{Int, 1}
end

# TODO move this to MC helpers? but not sure if it will inline. so wait after test with @time
# potential energy change after inserting/deleting/perturbing coordinates of molecules[molecule_id]
@inline function potential_energy(molecule_id::Int,
                                  molecules::Array{Molecule, 1},
                                  framework::Framework,
                                  ljforcefield::LJForceField,
                                  eparams::EwaldParams,
                                  kvectors::Array{Kvector, 1},
                                  eikar::OffsetArray{Complex{Float64}},
                                  eikbr::OffsetArray{Complex{Float64}},
                                  eikcr::OffsetArray{Complex{Float64}},
                                  charged_molecules::Bool,
                                  charged_framework::Bool)
    energy = SystemPotentialEnergy()
    energy.guest_guest.vdw = vdw_energy(molecule_id, molecules, ljforcefield, framework.box)
    energy.guest_host.vdw = vdw_energy(framework, molecules[molecule_id], ljforcefield)
    if charged_molecules
        energy.guest_guest.coulomb = total(electrostatic_potential_energy(molecules, molecule_id, eparams, kvectors, eikar, eikbr, eikcr))
        if charged_framework
            energy.guest_host.coulomb = electrostatic_potential_energy(framework, molecules[molecule_id], eparams, kvectors, eikar, eikbr, eikcr)
        end
    end
    return energy
end

"""
    results = stepwise_adsorption_isotherm(framework, molecule, temperature, pressures,
                                  ljforcefield; n_sample_cycles=100000,
                                  n_burn_cycles=10000, sample_frequency=10,
                                  verbose=true, molecules=Molecule[],
                                  ewald_precision=1e-6, eos=:ideal,
                                  load_checkpoint_file=false, checkpoint=Dict(),
                                  write_checkpoints=false, checkpoint_frequency=50,
                                  filename_comment="")

Run a set of grand-canonical (μVT) Monte Carlo simulations in series. Arguments are the
same as [`gcmc_simulation`](@ref), as this is the function run behind the scenes. An
exception is that we pass an array of pressures. The adsorption isotherm is computed step-
wise, where the ending configuration from the previous simulation (array of molecules) is
passed into the next simulation as a starting point. The ordering of `pressures` is
honored. By giving each simulation a good starting point, (if the next pressure does not
differ significantly from the previous pressure), we can reduce the number of burn cycles
required to reach equilibrium in the Monte Carlo simulation. Also see
[`adsorption_isotherm`](@ref) which runs the μVT simulation at each pressure in parallel.
"""
function stepwise_adsorption_isotherm(framework::Framework, molecule::Molecule,
    temperature::Float64, pressures::Array{Float64, 1}, ljforcefield::LJForceField;
    n_burn_cycles::Int=1000, n_sample_cycles::Int=5000, sample_frequency::Int=1,
    verbose::Bool=true, ewald_precision::Float64=1e-6, eos::Symbol=:ideal,
    load_checkpoint_file::Bool=false, checkpoint::Dict=Dict(),
    checkpoint_frequency::Int=50, write_checkpoints::Bool=false, show_progress_bar::Bool=false,
    filename_comment::AbstractString="")

    results = Dict{String, Any}[] # push results to this array
    molecules = Molecule[] # initiate with empty framework
    for (i, pressure) in enumerate(pressures)
        result, molecules = gcmc_simulation(framework, molecule, temperature, pressure,
                                            ljforcefield,
                                            n_burn_cycles=n_burn_cycles,
                                            n_sample_cycles=n_sample_cycles,
                                            sample_frequency=sample_frequency,
                                            verbose=verbose, molecules=molecules,
                                            ewald_precision=ewald_precision, eos=eos,
                                            load_checkpoint_file=load_checkpoint_file,
                                            checkpoint=checkpoint, checkpoint_frequency=checkpoint_frequency,
                                            write_checkpoints=write_checkpoints, show_progress_bar=show_progress_bar,
                                            filename_comment=filename_comment)
        push!(results, result)
    end

    return results
end

"""
    results = adsorption_isotherm(framework, molecule, temperature, pressures,
                                  ljforcefield; n_sample_cycles=100000,
                                  n_burn_cycles=10000, sample_frequency=25,
                                  verbose=false, molecules=Molecule[],
                                  ewald_precision=1e-6, eos=:ideal, load_checkpoint_file=false,
                                  checkpoint=Dict(), write_checkpoints=false, checkpoint_frequency=50,
                                  filename_comment="")

Run a set of grand-canonical (μVT) Monte Carlo simulations in parallel. Arguments are the
same as [`gcmc_simulation`](@ref), as this is the function run in parallel behind the scenes.
The only exception is that we pass an array of pressures. To give Julia access to multiple
cores, run your script as `julia -p 4 mysim.jl` to allocate e.g. four cores. See
[Parallel Computing](https://docs.julialang.org/en/stable/manual/parallel-computing/#Parallel-Computing-1).
"""
function adsorption_isotherm(framework::Framework, molecule::Molecule, temperature::Float64,
    pressures::Array{Float64, 1}, ljforcefield::LJForceField; n_burn_cycles::Int=5000,
    n_sample_cycles::Int=5000, sample_frequency::Int=1, verbose::Bool=true,
    ewald_precision::Float64=1e-6, eos::Symbol=:ideal,
    load_checkpoint_file::Bool=false, checkpoint::Dict=Dict(), checkpoint_frequency::Int=50,
    write_checkpoints::Bool=false, show_progress_bar::Bool=false,
    filename_comment::AbstractString="")
    # make a function of pressure only to facilitate uses of `pmap`
    run_pressure(pressure::Float64) = gcmc_simulation(framework, molecule, temperature,
                                                      pressure, ljforcefield,
                                                      n_burn_cycles=n_burn_cycles,
                                                      n_sample_cycles=n_sample_cycles,
                                                      sample_frequency=sample_frequency,
                                                      verbose=verbose,
                                                      ewald_precision=ewald_precision,
                                                      eos=eos, load_checkpoint_file=load_checkpoint_file,
                                                      checkpoint=checkpoint, checkpoint_frequency=checkpoint_frequency,
                                                      write_checkpoints=write_checkpoints,
                                                      show_progress_bar=show_progress_bar,
                                                      filename_comment=filename_comment)[1] # only return results

    # for load balancing, larger pressures with longer computation time goes first
    ids = sortperm(pressures, rev=true)

    # run gcmc simulations in parallel using Julia's pmap parallel computing function
    results = pmap(run_pressure, pressures[ids])

    # return results in same order as original pressure even though we permuted them for
    #  better load balancing.
    return results[[find(x -> x==i, ids)[1] for i = 1:length(ids)]]
end

"""
    results, molecules = gcmc_simulation(framework, molecule, temperature, pressure,
                                         ljforcefield; n_sample_cycles=5000,
                                         n_burn_cycles=5000, sample_frequency=5,
                                         verbose=false, molecules=Molecule[],
                                         eos=:ideal, load_checkpoint_file=false,
                                         show_progress_bar=false, checkpoint=Dict(),
                                         write_checkpoints=false, checkpoint_frequency=100,
                                         filename_comment="")

Runs a grand-canonical (μVT) Monte Carlo simulation of the adsorption of a molecule in a
framework at a particular temperature and pressure using a
Lennard Jones force field.

A cycle is defined as max(20, number of adsorbates currently in the system) Markov chain
proposals. Current Markov chain moves implemented are particle insertion/deletion and
translation.

# Arguments
- `framework::Framework`: the porous crystal in which we seek to simulate adsorption
- `temperature::Float64`: temperature of bulk gas phase in equilibrium with adsorbed phase
    in the porous material. units: Kelvin (K)
- `pressure::Float64`: pressure of bulk gas phase in equilibrium with adsorbed phase in the
    porous material. units: bar
- `molecule::Molecule`: a template of the adsorbate molecule of which we seek to simulate
    the adsorption
- `ljforcefield::LJForceField`: the molecular model used to describe the
    energetics of the adsorbate-adsorbate and adsorbate-host van der Waals interactions.
- `n_burn_cycles::Int`: number of cycles to allow the system to reach equilibrium before
    sampling.
- `n_sample_cycles::Int`: number of cycles used for sampling
- `sample_frequency::Int`: during the sampling cycles, sample e.g. the number of adsorbed
    gas molecules every this number of Markov proposals.
- `verbose::Bool`: whether or not to print off information during the simulation.
- `molecules::Array{Molecule, 1}`: a starting configuration of molecules in the framework.
Note that we assume these coordinates are Cartesian, i.e. corresponding to a unit box.
- `eos::Symbol`: equation of state to use for calculation of fugacity from pressure. Default
is ideal gas, where fugacity = pressure.
- `load_checkpoint_file::Bool`: Will find a checkpoint file corresponding to the [`gcmc_result_savename`](@ref) if true.
    If that file is not found, function will throw an error.
- `checkpoint::Dict`: A checkpoint dictionary that will work as a starting configuration for the run.
    The dictionary has to have the following keys: `outer_cycle`, `molecules`, `system_energy`, `current_block`, `gcmc_stats`, `markov_counts`, `markov_chain_time` and `time`. If this argument is used, keep `load_checkpoint_file=false`.
- `write_checkpoints::Bool`: Will save checkpoints in data/gcmc_checkpoints if this is true.
- `checkpoint_frequency::Int`: Will save checkpoint files every `checkpoint_frequency` cycles.
- `filename_comment::AbstractString`: An optional comment that will be appended to the name of the saved file (if autosaved)
"""
function gcmc_simulation(framework::Framework, molecule_::Molecule, temperature::Float64,
    pressure::Float64, ljforcefield::LJForceField; n_burn_cycles::Int=25000,
    n_sample_cycles::Int=25000, sample_frequency::Int=1, verbose::Bool=true,
    molecules::Array{Molecule, 1}=Molecule[], ewald_precision::Float64=1e-6,
    eos::Symbol=:ideal, autosave::Bool=true, show_progress_bar::Bool=false,
    load_checkpoint_file::Bool=false, checkpoint::Dict=Dict(),
    checkpoint_frequency::Int=100, write_checkpoints::Bool=false,
    filename_comment::AbstractString="")

    start_time = time()
    # to avoid changing the outside object `molecule_` inside this function, we make
    #  a deep copy of it here. this serves as a template to copy when we insert a new molecule.
    molecule = deepcopy(molecule_)

    if verbose
        pretty_print(molecule.species, framework.name, temperature, pressure, ljforcefield)
    end

    ###
    #  Convert pressure to fugacity using an equation of state
    ###
    fugacity = NaN
    if eos == :ideal
       fugacity = pressure * 100000.0 # bar --> Pa
    elseif eos == :PengRobinson
        prgas = PengRobinsonGas(molecule.species)
        gas_props = calculate_properties(prgas, temperature, pressure, verbose=false)
        fugacity = gas_props["fugacity (bar)"] * 100000.0 # bar --> Pa
    else
        error("eos=:ideal and eos=:PengRobinson are only valid options for equation of state.")
    end
    if verbose
        @printf("\t%s EOS fugacity = %f bar\n", eos, fugacity / 100000.0)
    end

    ###
    #  Address loading a checkpoint and restarting from a previous simulation
    ###
    if checkpoint != Dict() && load_checkpoint_file
        error("A checkpoint dictionary was provided AND load_checkpoint_file=true.\n
        Unclear which checkpoint to start with.\n")
    end
    checkpoint_filename = PATH_TO_DATA * "gcmc_checkpoints/" * gcmc_result_savename(
        framework.name, molecule_.species, ljforcefield.name, temperature, pressure,
        n_burn_cycles, n_sample_cycles, comment=filename_comment * "_checkpoint") # path to checkpoint file
    if load_checkpoint_file
        if isfile(checkpoint_filename)
            @load checkpoint_filename checkpoint
            printstyled("\trestarting simulation from previous checkpoint.\n"; color=:yellow)
            printstyled("\tstarting at outer cycle ", checkpoint["outer_cycle"], "\n"; color=:yellow)
            println("\tCheckpoint filename: ", checkpoint_filename)
        else
            error(@sprintf("checkpoint file %s not found.\n", checkpoint_filename))
        end
    end
    if checkpoint != Dict()
        molecules = deepcopy(checkpoint["molecules"])
    end

    # replication factors for applying nearest image convention for short-range interactions
    repfactors = replication_factors(framework.box, ljforcefield)
    # replicate the framework atoms so fractional coords are in [0, 1] spanning the simulation box
    framework = replicate(framework, repfactors)
    # adjust fractional coords of molecule according to *replicated* framework
    set_fractional_coords!(molecule, framework.box)
    if verbose
# TODO: These lines cause an `invalid escape sequence` when executing runtests.jl in julia 0.7.0
#        @printf("\tFramework replicated (%d,%d,%d) for short-range cutoff of %f Å\.\n",
#            repfactors..., sqrt(ljforcefield.cutoffradius_squared))
        println("\tFramework crystal density: ", crystal_density(framework))
        println("\tFramework chemical formula: ", chemical_formula(framework))
        println("\tTotal number of LJ Spheres: ", length(framework.atoms))
        println("\tTotal number of point charges: ", length(framework.charges))
    end

    # TODO: assert center of mass is origin and make rotate! take optional argument to assume com is at origin?
    molecule_template = deepcopy(molecule)
    if ! (total_charge(molecule_template) ≈ 0.0)
        error(@sprintf("Molecule %s is not charge neutral!\n", molecule_template.species))
    end

    if ! (check_forcefield_coverage(framework, ljforcefield) & check_forcefield_coverage(molecule_template, ljforcefield))
        error("Missing atoms from forcefield.")
    end

    # Bool's of whether to compute guest-host and/or guest-guest electrostatic energies
    #   there is no point in going through the computations if all charges are zero!
    charged_framework = charged(framework, verbose=verbose)
    charged_molecules = charged(molecule_template, verbose=verbose)

    # define Ewald summation params
    # pre-compute weights on k-vector contributions to long-rage interactions in
    #   Ewald summation for electrostatics
    #   allocate memory for exp^{i * n * k ⋅ r}
    eparams, kvectors, eikar, eikbr, eikcr = setup_Ewald_sum(sqrt(ljforcefield.cutoffradius_squared), framework.box,
                        verbose=verbose & (charged_framework || charged_molecules),
                        ϵ=ewald_precision)

    # initiate system energy to which we increment when MC moves are accepted
    system_energy = SystemPotentialEnergy()
    # if we don't start with an emtpy framework, compute energy of starting configuration
    #  (n=0 corresponds to zero energy)
    if length(molecules) != 0
        # ensure molecule template matches species of starting molecules.
        @assert (all([m.species == molecule_template.species for m in molecules]))

        # set fractional coords of these molecules consistent with framework box
        for m in molecules
            set_fractional_coords!(m, framework.box)
        end

        # assert that the bond lengths are equal between the template and array to make
        # sure the right fractional coords were used
        if length(molecule.atoms) > 1
            template_bond_length = norm(framework.box.f_to_c * (molecule_template.atoms[1].xf - molecule_template.atoms[2].xf))
            for m in molecules
                bond_length = norm(framework.box.f_to_c * (m.atoms[1].xf - m.atoms[2].xf))
                if ! isapprox(bond_length, template_bond_length, atol=1e-6)
                    error("A bond length between atoms in a molecule in `molecules` passed
                    in as an initial configuration is not equal to the molecule template
                    passed.")
                end
            end
a       end

        # assert that the molecules are inside the simulation box
        for m in molecules
            if outside_box(m)
                error("A molecule in `molecules` passed to `gcmc_simulation` as a starting
                configuation of molecules is outside of the framework box!")
            end
        end

        system_energy.guest_host.vdw = total_vdw_energy(framework, molecules, ljforcefield)
        system_energy.guest_guest.vdw = total_vdw_energy(molecules, ljforcefield, framework.box)
        system_energy.guest_host.coulomb = total_electrostatic_potential_energy(framework, molecules,
                                                    eparams, kvectors, eikar, eikbr, eikcr)
        system_energy.guest_guest.coulomb = total(electrostatic_potential_energy(molecules,
                                            eparams, kvectors, eikar, eikbr, eikcr))

        # assert calculated system energy consistent with checkpoint
        if checkpoint != Dict()
            if ! isapprox(system_energy, checkpoint["system_energy"])
                error("system_energy from checkpoint not consistent with configuration of molecules!")
            end
        end
    end

    if show_progress_bar
        progress_bar = Progress(n_burn_cycles + n_sample_cycles, 1)
    end

    # define probabilty of proposing each type of MC move here.
    mc_proposal_probabilities = [0.0 for p = 1:N_PROPOSAL_TYPES]
    # set defaults
    mc_proposal_probabilities[INSERTION] = 0.35
    mc_proposal_probabilities[DELETION] = mc_proposal_probabilities[INSERTION] # must be equal
    mc_proposal_probabilities[REINSERTION] = 0.05
    if rotatable(molecule)
        mc_proposal_probabilities[TRANSLATION] = 0.125
        mc_proposal_probabilities[ROTATION] = 0.125
    else
        mc_proposal_probabilities[TRANSLATION] = 0.25
        mc_proposal_probabilities[ROTATION] = 0.0
    end
    mc_proposal_probabilities /= sum(mc_proposal_probabilities) # normalize
    # StatsBase.jl functionality for sampling
    mc_proposal_probabilities = ProbabilityWeights(mc_proposal_probabilities)
    if verbose
        for p = 1:N_PROPOSAL_TYPES
            @printf("\tProbability of %s: %f\n", PROPOSAL_ENCODINGS[p], mc_proposal_probabilities[p])
        end
    end

    # initiate GCMC statistics for each block # break simulation into `N_BLOCKS` blocks to gauge convergence
    gcmc_stats = [GCMCstats() for block_no = 1:N_BLOCKS]
    current_block = 1
    # make sure the number of sample cycles is at least equal to N_BLOCKS
    if n_sample_cycles < N_BLOCKS
        n_sample_cycles = N_BLOCKS
        @warn @sprintf("# sample cycles set to minimum %d, which is number of blocks.", N_BLOCKS)
    end
    N_CYCLES_PER_BLOCK = floor(Int, n_sample_cycles / N_BLOCKS)

    markov_counts = MarkovCounts(zeros(Int, length(PROPOSAL_ENCODINGS)), zeros(Int, length(PROPOSAL_ENCODINGS)))
    if checkpoint != Dict()
        gcmc_stats = checkpoint["gcmc_stats"]
        current_block = checkpoint["current_block"]
        markov_counts = checkpoint["markov_counts"]
    end

    # (n_burn_cycles + n_sample_cycles) is number of outer cycles.
    #   for each outer cycle, peform max(20, # molecules in the system) MC proposals.
    markov_chain_time = (checkpoint != Dict()) ? checkpoint["markov_chain_time"] : 0
    outer_cycle_start = (checkpoint != Dict()) ? checkpoint["outer_cycle"] + 1 : 1
    for outer_cycle = outer_cycle_start:(n_burn_cycles + n_sample_cycles)
        if show_progress_bar
            next!(progress_bar; showvalues=[(:cycle, outer_cycle), (:number_of_molecules, length(molecules))])
        end
        for inner_cycle = 1:max(20, length(molecules))
            markov_chain_time += 1

            # choose proposed move randomly; keep track of proposals
            which_move = sample(1:N_PROPOSAL_TYPES, mc_proposal_probabilities) # StatsBase.jl
            markov_counts.n_proposed[which_move] += 1

            if which_move == INSERTION
                insert_molecule!(molecules, framework.box, molecule_template)

                energy = potential_energy(length(molecules), molecules, framework,
                                                ljforcefield, eparams, kvectors, eikar, eikbr,
                                                eikcr, charged_molecules, charged_framework)

                # Metropolis Hastings Acceptance for Insertion
                if rand() < fugacity * framework.box.Ω / (length(molecules) * KB *
                        temperature) * exp(-sum(energy) / temperature)
                    # accept the move, adjust current_energy
                    markov_counts.n_accepted[which_move] += 1

                    system_energy += energy
                else
                    # reject the move, remove the inserted molecule
                    pop!(molecules)
                end
            elseif (which_move == DELETION) && (length(molecules) != 0)
                # propose which molecule to delete
                molecule_id = rand(1:length(molecules))

                # compute the potential energy of the molecule we propose to delete
                energy = potential_energy(molecule_id, molecules, framework, ljforcefield,
                                          eparams, kvectors, eikar, eikbr, eikcr,
                                          charged_molecules, charged_framework)

                # Metropolis Hastings Acceptance for Deletion
                if rand() < length(molecules) * KB * temperature / (fugacity *
                        framework.box.Ω) * exp(sum(energy) / temperature)
                    # accept the deletion, delete molecule, adjust current_energy
                    markov_counts.n_accepted[which_move] += 1

                    delete_molecule!(molecule_id, molecules)

                    system_energy -= energy
                end
            elseif (which_move == TRANSLATION) && (length(molecules) != 0)
                # propose which molecule whose coordinates we should perturb
                molecule_id = rand(1:length(molecules))

                # energy of the molecule before it was translated
                energy_old = potential_energy(molecule_id, molecules, framework, ljforcefield,
                                          eparams,
                                          kvectors, eikar, eikbr, eikcr, charged_molecules, charged_framework)

                old_molecule = translate_molecule!(molecules[molecule_id], framework.box)

                # energy of the molecule after it is translated
                energy_new = potential_energy(molecule_id, molecules, framework, ljforcefield,
                                              eparams, kvectors, eikar, eikbr, eikcr,
                                              charged_molecules, charged_framework)

                # Metropolis Hastings Acceptance for translation
                if rand() < exp(-(sum(energy_new) - sum(energy_old)) / temperature)
                    # accept the move, adjust current energy
                    markov_counts.n_accepted[which_move] += 1

                    system_energy += energy_new - energy_old
                else
                    # reject the move, put back the old molecule
                    molecules[molecule_id] = deepcopy(old_molecule)
                end
            elseif (which_move == ROTATION) && (length(molecules) != 0)
                # propose which molecule to rotate
                molecule_id = rand(1:length(molecules))

                # energy of the molecule before we rotate it
                energy_old = potential_energy(molecule_id, molecules, framework, ljforcefield,
                                              eparams, kvectors, eikar, eikbr, eikcr,
                                              charged_molecules, charged_framework)

                # store old molecule to restore old position in case move is rejected
                old_molecule = deepcopy(molecules[molecule_id])

                # conduct a random rotation
                rotate!(molecules[molecule_id], framework.box)

                # energy of the molecule after it is translated
                energy_new = potential_energy(molecule_id, molecules, framework, ljforcefield,
                                              eparams, kvectors, eikar, eikbr, eikcr,
                                              charged_molecules, charged_framework)

                # Metropolis Hastings Acceptance for rotation
                if rand() < exp(-(sum(energy_new) - sum(energy_old)) / temperature)
                    # accept the move, adjust current energy
                    markov_counts.n_accepted[which_move] += 1

                    system_energy += energy_new - energy_old
                else
                    # reject the move, put back the old molecule
                    molecules[molecule_id] = deepcopy(old_molecule)
                end
            elseif (which_move == REINSERTION) && (length(molecules) != 0)
                # propose which molecule to re-insert
                molecule_id = rand(1:length(molecules))

                # compute the potential energy of the molecule we propose to re-insert
                energy_old = potential_energy(molecule_id, molecules, framework, ljforcefield,
                                             eparams,
                                             kvectors, eikar, eikbr, eikcr, charged_molecules,
                                             charged_framework)

                # reinsert molecule; store old configuration of the molecule in case proposal is rejected
                old_molecule = reinsert_molecule!(molecules[molecule_id], framework.box)

                # compute the potential energy of the molecule in its new configuraiton
                energy_new = potential_energy(molecule_id, molecules, framework, ljforcefield,
                                              eparams,
                                             kvectors, eikar, eikbr, eikcr, charged_molecules,
                                             charged_framework)

                # Metropolis Hastings Acceptance for reinsertion
                if rand() < exp(-(sum(energy_new) - sum(energy_old)) / temperature)
                    # accept the move, adjust current energy
                    markov_counts.n_accepted[which_move] += 1

                    system_energy += energy_new - energy_old
                else
                    # reject the move, put back old molecule
                    molecules[molecule_id] = deepcopy(old_molecule)
                end
            end # which move the code executes

<<<<<<< HEAD
            # TODO remove after testing.
            for m in molecules
                @assert (! outside_box(m)) "molecule outside box!"
            end

=======
>>>>>>> 13d5b836
            # if we've done all burn cycles, take samples for statistics
            if outer_cycle > n_burn_cycles
                if markov_chain_time % sample_frequency == 0
                    gcmc_stats[current_block].n_samples += 1

                    gcmc_stats[current_block].n += length(molecules)
                    gcmc_stats[current_block].n² += length(molecules) ^ 2

                    gcmc_stats[current_block].U += system_energy
                    gcmc_stats[current_block].U² += square(system_energy)

                    gcmc_stats[current_block].Un += sum(system_energy) * length(molecules)
                end
            end # sampling
        end # inner cycles

        # print block statistics / increment block
        if (outer_cycle > n_burn_cycles) && (current_block != N_BLOCKS) && (
            (outer_cycle - n_burn_cycles) % N_CYCLES_PER_BLOCK == 0)
            # move onto new block unless current_block is N_BLOCKS;
            # then just keep adding stats to the last block.
            # this only occurs if sample_cycles not divisible by N_BLOCKS
            # print GCMC stats later and do not increment block if we are in last block.
            # print statistics for this block
            if verbose
                printstyled(@sprintf("\tBlock  %d/%d statistics:\n", current_block, N_BLOCKS); color=:yellow)
                print(gcmc_stats[current_block])
            end
            current_block += 1
        end
        # print the last cycle in the last block
        if outer_cycle == (n_sample_cycles + n_burn_cycles)
            if verbose
                printstyled(@sprintf("\tBlock  %d/%d statistics:\n", current_block, N_BLOCKS); color=:yellow)
                print(gcmc_stats[current_block])
            end
        end

        if write_checkpoints && (outer_cycle % checkpoint_frequency == 0)
            checkpoint = Dict("outer_cycle" => outer_cycle,
                              "molecules" => deepcopy(molecules),
                              "system_energy" => system_energy,
                              "current_block" => current_block,
                              "gcmc_stats" => gcmc_stats,
                              "markov_counts" => markov_counts,
                              "markov_chain_time" => markov_chain_time,
                              "time" => time() - start_time # TODO not quite
                              )
            # bring back fractional coords to Cartesian.
            for m in checkpoint["molecules"]
                set_fractional_coords_to_unit_cube!(m, framework.box)
            end
            if ! isdir(PATH_TO_DATA * "/gcmc_checkpoints")
                mkdir(PATH_TO_DATA * "/gcmc_checkpoints")
            end
            @save checkpoint_filename checkpoint
        end # write checkpoint
    end # outer cycles
    # finished MC moves at this point.

    # out of paranoia, assert molecules not outside box and bond lengths preserved
    for m in molecules
        @assert(! outside_box(m), "molecule outside box!")
        @assert(isapprox(pairwise_atom_distances(m, framework.box), 
                         pairwise_atom_distances(molecule_, UnitCube()), atol=1e-12),
                         "drift in atom bond lenghts!")
        @assert(isapprox(pairwise_charge_distances(m, framework.box), 
                         pairwise_charge_distances(molecule_, UnitCube()), atol=1e-12),
                         "drift in charge-charge lenghts!")
    end

    # compute total energy, compare to `current_energy*` variables where were incremented
    system_energy_end = SystemPotentialEnergy()
    system_energy_end.guest_host.vdw = total_vdw_energy(framework, molecules, ljforcefield)
    system_energy_end.guest_guest.vdw = total_vdw_energy(molecules, ljforcefield, framework.box)
    system_energy_end.guest_host.coulomb = total_electrostatic_potential_energy(framework, molecules,
                                       eparams, kvectors, eikar, eikbr, eikcr)
    system_energy_end.guest_guest.coulomb = total(total_electrostatic_potential_energy(molecules,
                                        eparams, kvectors, eikar, eikbr, eikcr))

    # see Energetics_Util.jl for this function, overloaded isapprox to print mismatch
    if ! isapprox(system_energy, system_energy_end, verbose=true, atol=0.01)
        error("energy incremented improperly during simulation...")
    end

    @assert (markov_chain_time == sum(markov_counts.n_proposed))
    elapsed_time = time() - start_time
    if checkpoint != Dict()
        elapsed_time += checkpoint["time"]
    end
    if verbose
        @printf("\tEstimated elapsed time: %d seconds\n", elapsed_time)
        println("\tTotal # MC steps: ", markov_chain_time)
    end

    # build dictionary containing summary of simulation results for easy querying
    results = Dict{String, Any}()
    results["crystal"] = framework.name
    results["adsorbate"] = molecule.species
    results["forcefield"] = ljforcefield.name
    results["pressure (bar)"] = pressure
    results["fugacity (bar)"] = fugacity / 100000.0
    results["temperature (K)"] = temperature
    results["repfactors"] = repfactors

    results["# sample cycles"] = n_sample_cycles
    results["# burn cycles"] = n_burn_cycles
    results["# samples"] = sum(gcmc_stats).n_samples

    # statistics from samples during simulation
    # see here: https://cs.nyu.edu/courses/fall06/G22.2112-001/MonteCarlo.pdf for how
    # error bars are computed; simulation broken into N_BLOCKS and each average from the
    # block is treated as an independent sample.
    avg_n, err_n, avg_U, err_U = mean_stderr_n_U(gcmc_stats)

    # averages
    results["⟨N⟩ (molecules)"]     = avg_n
    results["⟨U_gh, vdw⟩ (K)"]     = avg_U.guest_host.vdw
    results["⟨U_gh, electro⟩ (K)"] = avg_U.guest_host.coulomb
    results["⟨U_gg, vdw⟩ (K)"]     = avg_U.guest_guest.vdw
    results["⟨U_gg, electro⟩ (K)"] = avg_U.guest_guest.coulomb
    results["⟨U⟩ (K)"] = sum(avg_U)

    # variances
    results["var(N)"] = (sum(gcmc_stats).n² / sum(gcmc_stats).n_samples) -
        (results["⟨N⟩ (molecules)"] ^ 2)
    # isosteric heat of adsorption TODO stdev of this too.
    results["Q_st (K)"] = temperature - (sum(gcmc_stats).Un / sum(gcmc_stats).n_samples - results["⟨U⟩ (K)"] * results["⟨N⟩ (molecules)"]) / results["var(N)"]

    # error bars (confidence intervals)
    results["err ⟨N⟩ (molecules)"]     = err_n
    results["err ⟨U_gh, vdw⟩ (K)"]     = err_U.guest_host.vdw
    results["err ⟨U_gh, electro⟩ (K)"] = err_U.guest_host.coulomb
    results["err ⟨U_gg, vdw⟩ (K)"]     = err_U.guest_guest.vdw
    results["err ⟨U_gg, electro⟩ (K)"] = err_U.guest_guest.coulomb
    results["err ⟨U⟩ (K)"] = sum(err_U)


    # average N in more common units
    results["⟨N⟩ (molecules/unit cell)"] = avg_n / (repfactors[1] * repfactors[2] * repfactors[3])
    results["err ⟨N⟩ (molecules/unit cell)"] = err_n / (repfactors[1] * repfactors[2] * repfactors[3])
    # (molecules/unit cell) * (mol/6.02 * 10^23 molecules) * (1000 mmol/mol) *
    #    (unit cell/framework amu) * (amu/ 1.66054 * 10^-24)
    results["⟨N⟩ (mmol/g)"] = results["⟨N⟩ (molecules/unit cell)"] * 1000 /
        (6.022140857e23 * molecular_weight(framework) * 1.66054e-24) * (repfactors[1] * repfactors[2] * repfactors[3])
    results["err ⟨N⟩ (mmol/g)"] = results["err ⟨N⟩ (molecules/unit cell)"] * 1000 /
        (6.022140857e23 * molecular_weight(framework) * 1.66054e-24) * (repfactors[1] * repfactors[2] * repfactors[3])

    # Markov stats
    for (proposal_id, proposal_description) in PROPOSAL_ENCODINGS
        results[@sprintf("Total # %s proposals", proposal_description)] = markov_counts.n_proposed[proposal_id]
        results[@sprintf("Fraction of %s proposals accepted", proposal_description)] = markov_counts.n_accepted[proposal_id] / markov_counts.n_proposed[proposal_id]
    end

    if verbose
        print_results(results, print_title=false)
    end

    # before returning molecules, convert coords back to Cartesian.
    for m in molecules
        set_fractional_coords_to_unit_cube!(m, framework.box)
    end

    if autosave
        if ! isdir(PATH_TO_DATA * "gcmc_sims")
            mkdir(PATH_TO_DATA * "gcmc_sims")
        end

        save_results_filename = PATH_TO_DATA * "gcmc_sims/" * gcmc_result_savename(framework.name,
            molecule.species, ljforcefield.name, temperature, pressure, n_burn_cycles, n_sample_cycles, comment=filename_comment)

        #JLD.save(save_results_filename, "results", results)
        @save save_results_filename results
        if verbose
            println("\tResults dictionary saved in ", save_results_filename)
        end
    end

    return results, molecules # summary of statistics and ending configuration of molecules
end # gcmc_simulation

"""
Determine the name of files saved during the GCMC simulation, be molecule positions or results.
"""
function gcmc_result_savename(framework_name::AbstractString,
                            molecule_species::Symbol,
                            ljforcefield_name::AbstractString,
                            temperature::Float64,
                            pressure::Float64,
                            n_burn_cycles::Int,
                            n_sample_cycles::Int;
                            comment::AbstractString="")
        framework_name = split(framework_name, ".")[1] # remove file extension
        ljforcefield_name = split(ljforcefield_name, ".")[1] # remove file extension
        if comment != "" && comment[1] != '_'
            comment = "_" * comment
        end
        return @sprintf("gcmc_%s_%s_T%f_P%f_%s_%dburn_%dsample%s.jld2", framework_name,
                    molecule_species, temperature, pressure, ljforcefield_name,
                    n_burn_cycles, n_sample_cycles, comment)
end

function print_results(results::Dict; print_title::Bool=true)
    if print_title
        # already print in GCMC tests...
        @printf("GCMC simulation of %s in %s at %f K and %f bar pressure, %f bar fugacity using %s forcefield.\n\n",
                results["adsorbate"], results["crystal"], results["temperature (K)"],
                results["pressure (bar)"], results["fugacity (bar)"] / 100000.0, results["forcefield"])
    end

    @printf("\nUnit cell replication factors: %d %d %d\n\n", results["repfactors"][1],
                                                             results["repfactors"][2],
                                                             results["repfactors"][3])
    # Markov stats
    println("")
    for key in ["# sample cycles", "# burn cycles", "# samples"]
        println(key * ": ", results[key])
    end

    for (proposal_id, proposal_description) in PROPOSAL_ENCODINGS
        total_proposals = results[@sprintf("Total # %s proposals", proposal_description)]
        fraction_accepted = results[@sprintf("Fraction of %s proposals accepted", proposal_description)]
        if total_proposals > 0
            printstyled(proposal_description; color=:yellow)
            @printf("\t%d total proposals.\n", total_proposals)
            @printf("\t%f %% proposals accepted.\n", 100.0 * fraction_accepted)
        end
    end

    println("")
    for key in ["⟨N⟩ (molecules)", "⟨N⟩ (molecules/unit cell)", "⟨N⟩ (mmol/g)",
                "⟨U_gg, vdw⟩ (K)", "⟨U_gh, vdw⟩ (K)", "⟨U_gg, electro⟩ (K)",
                "⟨U_gh, electro⟩ (K)", "⟨U⟩ (K)"]
        @printf("%s: %f +/- %f\n", key, results[key], results["err " * key])
        if key == "⟨N⟩ (mmol/g)"
            println("")
        end
    end

    @printf("\nQ_st (K) = %f = %f kJ/mol\n\n", results["Q_st (K)"], results["Q_st (K)"] * 8.314 / 1000.0)
    return
end

function pretty_print(adsorbate::Symbol, frameworkname::String, temperature::Float64,
                      pressure::Float64, ljff::LJForceField)
    print("Simulating ")
    printstyled("(μVT)"; color=:yellow)
    print(" adsorption of ")
    printstyled(adsorbate; color=:green)
    print(" in ")
    printstyled(frameworkname; color=:green)
    print(" at ")
    printstyled(@sprintf("%f K", temperature); color=:green)
    print(" and ")
    printstyled(@sprintf("%f bar", pressure); color=:green)
    print(" (bar) with ")
    printstyled(split(ljff.name, ".")[1]; color=:green)
    println(" force field.")
end<|MERGE_RESOLUTION|>--- conflicted
+++ resolved
@@ -589,14 +589,6 @@
                 end
             end # which move the code executes
 
-<<<<<<< HEAD
-            # TODO remove after testing.
-            for m in molecules
-                @assert (! outside_box(m)) "molecule outside box!"
-            end
-
-=======
->>>>>>> 13d5b836
             # if we've done all burn cycles, take samples for statistics
             if outer_cycle > n_burn_cycles
                 if markov_chain_time % sample_frequency == 0
