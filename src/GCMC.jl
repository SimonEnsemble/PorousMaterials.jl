--- conflicted
+++ resolved
@@ -1,9 +1,4 @@
 import Base: +, /
-<<<<<<< HEAD
-=======
-using StatsBase
-using JLD
->>>>>>> 67e1d488
 
 const KB = 1.38064852e7 # Boltmann constant (Pa-m3/K --> Pa-A3/K)
 
@@ -124,17 +119,10 @@
 end
 
 """
-<<<<<<< HEAD
     results = stepwise_adsorption_isotherm(framework, molecule, temperature, pressures,
                                   ljforcefield; n_sample_cycles=100000,
                                   n_burn_cycles=10000, sample_frequency=10,
                                   verbose=true, molecules=Molecule[],
-=======
-    results = stepwise_adsorption_isotherm(framework, temperature, pressures, molecule,
-                                  ljforcefield; n_sample_cycles=100000,
-                                  n_burn_cycles=10000, sample_frequency=10,
-                                  verbose=false, molecules=Molecule[],
->>>>>>> 67e1d488
                                   ewald_precision=1e-6, eos=:ideal)
 
 Run a set of grand-canonical (μVT) Monte Carlo simulations in series. Arguments are the
@@ -147,7 +135,6 @@
 required to reach equilibrium in the Monte Carlo simulation. Also see
 [`adsorption_isotherm`](@ref) which runs the μVT simulation at each pressure in parallel.
 """
-<<<<<<< HEAD
 function stepwise_adsorption_isotherm(framework::Framework, molecule::Molecule, 
     temperature::Float64, pressures::Array{Float64, 1}, ljforcefield::LJForceField;
     n_burn_cycles::Int=1000, n_sample_cycles::Int=5000, sample_frequency::Int=5, 
@@ -157,19 +144,6 @@
     molecules = Molecule[] # initiate with empty framework
     for (i, pressure) in enumerate(pressures)
         result, molecules = gcmc_simulation(framework, molecule, temperature, pressure, 
-=======
-function stepwise_adsorption_isotherm(framework::Framework, temperature::Float64,
-                                      pressures::Array{Float64, 1}, molecule::Molecule,
-                                      ljforcefield::LennardJonesForceField;
-                                      n_initial_burn_cycles::Int=10000, 
-                                      n_burn_cycles::Int=10000, n_sample_cycles::Int=100000,
-                                      sample_frequency::Int=10, verbose::Bool=true,
-                                      ewald_precision::Float64=1e-6, eos::Symbol=:ideal)
-    results = Dict{String, Any}[] # push results to this array
-    molecules = Molecule[] # initiate with empty framework
-    for (i, pressure) in enumerate(pressures)
-        result, molecules = gcmc_simulation(framework, temperature, pressure, molecule,
->>>>>>> 67e1d488
                                             ljforcefield, 
                                             n_burn_cycles=n_burn_cycles,
                                             n_sample_cycles=n_sample_cycles,
@@ -183,11 +157,7 @@
 end
 
 """
-<<<<<<< HEAD
     results = adsorption_isotherm(framework, molecule, temperature, pressures,
-=======
-    results = adsorption_isotherm(framework, temperature, pressures, molecule,
->>>>>>> 67e1d488
                                   ljforcefield; n_sample_cycles=100000,
                                   n_burn_cycles=10000, sample_frequency=25,
                                   verbose=false, molecules=Molecule[],
@@ -199,7 +169,6 @@
 cores, run your script as `julia -p 4 mysim.jl` to allocate e.g. four cores. See
 [Parallel Computing](https://docs.julialang.org/en/stable/manual/parallel-computing/#Parallel-Computing-1).
 """
-<<<<<<< HEAD
 function adsorption_isotherm(framework::Framework, molecule::Molecule, temperature::Float64,
     pressures::Array{Float64, 1}, ljforcefield::LJForceField; n_burn_cycles::Int=5000, 
     n_sample_cycles::Int=5000, sample_frequency::Int=5, verbose::Bool=true,
@@ -207,17 +176,6 @@
     # make a function of pressure only to facilitate uses of `pmap`
     run_pressure(pressure::Float64) = gcmc_simulation(framework, molecule, temperature, 
                                                       pressure, ljforcefield,
-=======
-function adsorption_isotherm(framework::Framework, temperature::Float64,
-                             pressures::Array{Float64, 1}, molecule::Molecule,
-                             ljforcefield::LennardJonesForceField;
-                             n_burn_cycles::Int=10000, n_sample_cycles::Int=100000,
-                             sample_frequency::Int=25, verbose::Bool=true,
-                             ewald_precision::Float64=1e-6, eos=:ideal)
-    # make a function of pressure only to facilitate uses of `pmap`
-    run_pressure(pressure::Float64) = gcmc_simulation(framework, temperature, pressure,
-                                                      molecule, ljforcefield,
->>>>>>> 67e1d488
                                                       n_burn_cycles=n_burn_cycles,
                                                       n_sample_cycles=n_sample_cycles,
                                                       sample_frequency=sample_frequency,
@@ -238,15 +196,9 @@
 
 
 """
-<<<<<<< HEAD
     results, molecules = gcmc_simulation(framework, molecule, temperature, pressure,
                                          ljforcefield; n_sample_cycles=5000,
                                          n_burn_cycles=5000, sample_frequency=5,
-=======
-    results, molecules = gcmc_simulation(framework, temperature, pressure, molecule,
-                                         ljforcefield; n_sample_cycles=100000,
-                                         n_burn_cycles=10000, sample_frequency=25,
->>>>>>> 67e1d488
                                          verbose=false, molecules=Molecule[],
                                          eos=:ideal)
 
@@ -274,7 +226,6 @@
 - `sample_frequency::Int`: during the sampling cycles, sample e.g. the number of adsorbed
     gas molecules every this number of Markov proposals.
 - `verbose::Bool`: whether or not to print off information during the simulation.
-<<<<<<< HEAD
 - `molecules::Array{Molecule, 1}`: a starting configuration of molecules in the framework.
 Note that we assume these coordinates are Cartesian, i.e. corresponding to a unit box.
 - `eos::Symbol`: equation of state to use for calculation of fugacity from pressure. Default
@@ -285,20 +236,7 @@
     n_sample_cycles::Int=25000, sample_frequency::Int=5, verbose::Bool=true,
     molecules::Array{Molecule, 1}=Molecule[], ewald_precision::Float64=1e-6, 
     eos::Symbol=:ideal, autosave::Bool=true)
-
-=======
-- `molecules::Array{Molecule, 1}`: a starting configuration of molecules in the framework
-- `eos::Symbol`: equation of state to use for calculation of fugacity from pressure. Default
-is ideal gas, where fugacity = pressure.
-"""
-function gcmc_simulation(framework::Framework, temperature::Float64, pressure::Float64,
-                         molecule::Molecule, ljforcefield::LennardJonesForceField;
-                         n_burn_cycles::Int=25000, n_sample_cycles::Int=25000,
-                         sample_frequency::Int=5, verbose::Bool=true,
-                         molecules::Array{Molecule, 1}=Molecule[],
-                         ewald_precision::Float64=1e-6, eos::Symbol=:ideal, 
-                         autosave::Bool=true)
->>>>>>> 67e1d488
+  
     tic()
     # to avoid changing the outside object `molecule_` inside this function, we make
     #  a deep copy of it here. this serves as a template to copy when we insert a new molecule.
@@ -684,7 +622,6 @@
         (6.022140857e23 * molecular_weight(framework) * 1.66054e-24) * (repfactors[1] * repfactors[2] * repfactors[3])
     results["err ⟨N⟩ (mmol/g)"] = results["err ⟨N⟩ (molecules/unit cell)"] * 1000 /
         (6.022140857e23 * molecular_weight(framework) * 1.66054e-24) * (repfactors[1] * repfactors[2] * repfactors[3])
-e
 
     # Markov stats
     for (proposal_id, proposal_description) in PROPOSAL_ENCODINGS
@@ -696,25 +633,16 @@
         print_results(results, print_title=false)
     end
 
-<<<<<<< HEAD
     # before returning molecules, convert coords back to Cartesian.
     set_fractional_coords_to_unit_cube!.(molecules, framework.box)
 
-=======
->>>>>>> 67e1d488
     if autosave
         if ! isdir(PATH_TO_DATA * "gcmc_sims")
             mkdir(PATH_TO_DATA * "gcmc_sims")
         end
-
-<<<<<<< HEAD
+    
         save_results_filename = PATH_TO_DATA * "gcmc_sims/" * root_save_filename(framework.name, 
-            molecule.species, ljforcefield.name, temperature, pressure, n_burn_cycles, 
-=======
-        save_results_filename = PATH_TO_DATA * "gcmc_sims/" * root_save_filename(framework, 
-            molecule, ljforcefield, temperature, pressure, n_burn_cycles, 
->>>>>>> 67e1d488
-            n_sample_cycles) * ".jld"
+            molecule.species, ljforcefield.name, temperature, pressure, n_burn_cycles, n_sample_cycles) * ".jld"
 
         JLD.save(save_results_filename, "results", results)
         if verbose
@@ -735,17 +663,10 @@
                             pressure::Float64,
                             n_burn_cycles::Int,
                             n_sample_cycles::Int)
-<<<<<<< HEAD
         framework_name = split(framework_name, ".")[1] # remove file extension
         ljforcefield_name = split(ljforcefield_name, ".")[1] # remove file extension
         return @sprintf("gcmc_%s_%s_T%f_P%f_%s_%dburn_%dsample", framework_name,
                     molecule_species, temperature, pressure, ljforcefield_name,
-=======
-        frameworkname = split(framework.name, ".")[1] # remove file extension
-        forcefieldname = split(ljforcefield.name, ".")[1] # remove file extension
-        return @sprintf("gcmc_%s_%s_T%f_P%f_%s_%dburn_%dsample", frameworkname,
-                    molecule.species, temperature, pressure, forcefieldname,
->>>>>>> 67e1d488
                     n_burn_cycles, n_sample_cycles)
 end
 
@@ -791,11 +712,7 @@
 end
 
 function pretty_print(adsorbate::Symbol, frameworkname::String, temperature::Float64, 
-<<<<<<< HEAD
                       pressure::Float64, ljff::LJForceField)
-=======
-                      pressure::Float64, ljff::LennardJonesForceField)
->>>>>>> 67e1d488
     print("Simulating ")
     print_with_color(:yellow, "(μVT)")
     print(" adsorption of ")
