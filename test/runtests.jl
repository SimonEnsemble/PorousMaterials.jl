#!/usr/bin/env julia

#TODO split these into different files for different tests so e.g. framework in one suite is not used in another suite so it's clear what's goign on.

# Details from http://www.stochasticlifestyle.com/finalizing-julia-package-documentation-testing-coverage-publishing/
# Start Test Script
using PorousMaterials
using Base.Test
using OffsetArrays

# Run Tests

@printf("\n------------------------------\nTesting Crystal.jl\n\n")
framework = read_crystal_structure_file("test_structure2.cif")
framework2 = read_crystal_structure_file("test_structure2B.cif", remove_overlap = true)
strip_numbers_from_atom_labels!(framework)
@testset "Crystal Tests" begin
    @test framework.name == "test_structure2.cif"
	@test framework.box.f_to_c * framework.box.c_to_f ≈ eye(3)
    @test isapprox(framework.box, construct_box(framework.box.f_to_c))
	@test framework.box.a ≈ 10.0
	@test framework.box.b ≈ 20.0
	@test framework.box.c ≈ 30.0
	@test framework.box.α ≈ 90.0 * (pi / 180)
	@test framework.box.β ≈ 45.0 * (pi / 180)
	@test framework.box.γ ≈ 120.0 * (pi / 180)
	@test framework.box.Ω ≈ det(framework.box.f_to_c)
    @test framework.n_atoms == 2
	@test framework.atoms == [:Ca, :O]
	@test framework.xf == [0.2 0.6; 0.5 0.3; 0.7 0.1]
    @test framework.charges == [1.0, -1.0]
    @test charged(framework)
    @test chemical_formula(framework) == Dict(:Ca => 1, :O => 1)
    @test molecular_weight(framework) ≈ 15.9994 + 40.078
    @test isapprox(transpose(framework.box.reciprocal_lattice), 2 * π * inv(framework.box.f_to_c))
    @test framework.atoms == framework2.atoms && framework.xf == framework2.xf && framework.charges == framework2.charges

    # test .cif writer; write, read in, assert equal
    write_cif(framework, "data/crystals/rewritten_test_structure2.cif")
    framework_rewritten = read_crystal_structure_file("rewritten_test_structure2.cif")
    @test isapprox(framework, framework_rewritten)

    # test .cssr reader too; test_structure2.{cif,cssr} designed to be the same.
    framework_from_cssr = read_crystal_structure_file("test_structure2.cif")
    strip_numbers_from_atom_labels!(framework_from_cssr)
    @test isapprox(framework_from_cssr, framework, checknames=false)

    # test replicate framework
    sbmof = read_crystal_structure_file("SBMOF-1.cif")
    replicated_sbmof = replicate(sbmof, (1, 1, 1))
    @test isapprox(sbmof, replicated_sbmof)
    repfactors = replication_factors(sbmof.box, 14.0)
    replicated_sbmof = replicate(sbmof, repfactors)
    @test replication_factors(replicated_sbmof.box, 14.0) == (1, 1, 1)
    @test isapprox(sbmof.box.f_to_c * sbmof.xf[:, 1], replicated_sbmof.box.f_to_c * replicated_sbmof.xf[:, 1])
    @test isapprox(transpose(replicated_sbmof.box.reciprocal_lattice), 2 * π * inv(replicated_sbmof.box.f_to_c))
    @test chemical_formula(sbmof) == chemical_formula(replicated_sbmof)
    @test isapprox(crystal_density(sbmof), crystal_density(replicated_sbmof), atol=1e-7)
end;

@printf("\n------------------------------\nTesting Forcefield.jl\n\n")
const ljforcefield = read_forcefield_file("Dreiding.csv", cutoffradius=12.5, mixing_rules="Lorentz-Berthelot") # Dreiding
frame = read_crystal_structure_file("test_structure.cif") # .cif
strip_numbers_from_atom_labels!(frame)
rep_factors = replication_factors(frame.box, ljforcefield)
@testset "Forcefield Tests" begin
	@test ljforcefield.pure_σ[:He] == 1.0
	@test ljforcefield.pure_ϵ[:Zn] == 12.0
	@test ljforcefield.σ²[:Zn][:He] == ((1.0 + 3.0) / 2) ^ 2
	@test ljforcefield.ϵ[:He][:Zn] == sqrt(12.0 * 3.0)
	@test ljforcefield.ϵ[:He][:Zn] == ljforcefield.ϵ[:Zn][:He] # symmetry
	@test ljforcefield.σ²[:He][:Zn] == ljforcefield.σ²[:Zn][:He] # symmetry
	@test ljforcefield.cutoffradius_squared == 12.5 ^ 2
	@test rep_factors == (25, 25, 25)
    # force field coverage function
    framework10 = read_crystal_structure_file("SBMOF-1.cif")
    @test isapprox(framework10.box, construct_box(framework10.box.f_to_c))
    @test check_forcefield_coverage(framework10, ljforcefield)
    push!(framework10.atoms, :bogus_atom)
    @test !check_forcefield_coverage(framework10, ljforcefield)
end;

@printf("\n------------------------------\nTesting Molecules.jl\n\n")
@testset "Molecules Tests" begin
    # test reader
    molecule = read_molecule_file("CO2")
    @test check_forcefield_coverage(molecule, ljforcefield)
    @test charged(molecule)
    atomic_masses = read_atomic_masses()
    @test molecule.species == :CO2
    @test length(molecule.ljspheres) == 3
    @test molecule.ljspheres[1].atom == :C_CO2
    @test molecule.ljspheres[2].atom == :O_CO2
    @test molecule.ljspheres[3].atom == :O_CO2
    @test all(molecule.ljspheres[1].x .≈ [0.0, 0.0, 0.0])
    @test all(molecule.ljspheres[2].x .≈ [-1.16, 0.0, 0.0])
    @test all(molecule.ljspheres[3].x .≈ [1.16, 0.0, 0.0])
    @test all(molecule.center_of_mass .≈ [0.0, 0.0, 0.0])
    @test length(molecule.charges) == 3
    @test molecule.charges[1].q ≈ 0.7
    @test molecule.charges[2].q ≈ -0.35
    @test molecule.charges[3].q ≈ -0.35
    for i = 1:3
        @test all(molecule.charges[i].x ≈ molecule.ljspheres[i].x)
    end

    # test translate
    m1 = read_molecule_file("CO2")
    m2 = read_molecule_file("CO2")
    @test isapprox(m1, m2) # overloaded this function for molecules
    translate_by!(m2, [0.0, 0.0, 0.0])
    @test isapprox(m1, m2)
    translate_by!(m2, [0.0, 10.0, 0.0])
    @test ! isapprox(m1, m2)
    translate_to!(m2, m1.center_of_mass)
    @test isapprox(m1, m2)
    translate_to!(m2, [50.0, 100.0, 150.0])
    @test isapprox(m2.center_of_mass, [50.0, 100.0, 150.0])
    for i = 1:200
        translate_by!(m2, [randn(), randn(), randn()])
    end
    @test norm(m2.charges[1].x - m2.charges[2].x) ≈ norm(m1.charges[1].x - m1.charges[2].x)
    @test norm(m2.ljspheres[1].x - m2.ljspheres[2].x) ≈ norm(m1.ljspheres[1].x - m1.ljspheres[2].x)

    # test unit vector on sphere generator
    ms = [read_molecule_file("He") for i = 1:10000]
    for m in ms
        translate_to!(m, rand_point_on_unit_sphere())
    end
    @test all(isapprox.([norm(m.ljspheres[1].x) for m in ms], 1.0))
    write_to_xyz(ms, "random_vectors_on_sphere")
    println("See random_vectors_on_sphere")

    # Test to see if rotation_matrix() is random and uniform on sphere surface
    N = 1000000
    points = Array{Float64, 2}(3,N)
    for i = 1:N
        points[:,i] = rotation_matrix() * [0., 0., 1.]
    end

    for i = 1:3
        r = rand()
        count = zeros(10)
        for j = 1:10
            for k = 1:N
                if points[1,k] > 0 && points[2,k]^2 + points[3,k]^2 <= r^2
                    count[j] += 1
                end
            end
            points = rotation_matrix() * points
        end
        @test (maximum(count) - minimum(count)) / N < 0.01
    end

    # rotation matrix should be orthogonal
    r_orthogonal = true
    r_det_1 = true
    for i = 1:300
        r = rotation_matrix()
        if ! isapprox(r * transpose(r), eye(3))
            r_orthogonal = false
        end
        if ! isapprox(det(r), 1.0)
            r_det_1 = false
        end
    end
    @test r_orthogonal
    @test r_det_1

    # test rotate function
    translate_to!(m2, [50.0, 100.0, 150.0])
    for i = 1:2000
        rotate!(m2)
    end
    @test isapprox(m2.center_of_mass, [50.0, 100.0, 150.0])
    @test norm(m2.charges[1].x - m2.charges[2].x) ≈ norm(m1.charges[1].x - m1.charges[2].x)
    @test norm(m2.ljspheres[1].x - m2.ljspheres[2].x) ≈ norm(m1.ljspheres[1].x - m1.ljspheres[2].x)
    m2_old = deepcopy(m2)
    rotate!(m2)
    @test ! isapprox(m2_old, m2)
    # visually inspect
    ms = [read_molecule_file("CO2") for i = 1:1000]
    for m in ms
       rotate!(m)
    end
    write_to_xyz(ms, "co2s")
    println("see co2s.xyz for dist'n of rotations")

    # make sure rotation, translate does not chage bond lengths or mess up center of mass
    co2 = read_molecule_file("CO2")
    bond_length = norm(co2.charges[1].x - co2.charges[2].x)
    for i = 1:100000
        translate_to!(co2, 10.0 * [rand(), rand(), rand()])
        translate_by!(co2, 5.0 * [randn(), randn(), randn()])
        rotate!(co2)
    end
    @test isapprox(norm(co2.charges[1].x - co2.charges[2].x), bond_length, atol=1e-12)
    @test isapprox(norm(co2.ljspheres[1].x - co2.ljspheres[2].x), bond_length, atol=1e-12)
    @test isapprox(co2.center_of_mass, co2.ljspheres[1].x, atol=1e-12) # should be on carbon
    # ljspheres and charges shld have same coords still
    @test all([isapprox(co2.ljspheres[k].x, co2.charges[k].x, atol=1e-12) for k = 1:3])
    # bond angles preserved.
    co_vector1 = co2.ljspheres[2].x - co2.ljspheres[1].x
    co_vector2 = co2.ljspheres[3].x - co2.ljspheres[1].x
    @test isapprox(dot(co_vector1, co_vector2), -bond_length^2, atol=1e-12)
end

@printf("\n------------------------------\nTesting Energetics.jl\n\n")
@testset "Energetics Tests" begin
    # test Periodic boundary conditions
    molecule1 = read_molecule_file("He")
    molecule1.ljspheres[1].x[:] = [0.5, 0.5, 0.5]
    molecule2 = read_molecule_file("He")
    molecule2.ljspheres[1].x[:] = [0.5 + rep_factors[1], 0.5 + rep_factors[2], 0.5 + rep_factors[3]]

	@test vdw_energy(frame, molecule1, ljforcefield) ≈ vdw_energy(frame, molecule2, ljforcefield)
	@test vdw_energy(frame, molecule1, ljforcefield) ≈ 4 * ljforcefield.ϵ[:He][:Zn] * ((ljforcefield.σ²[:Zn][:He] / 0.75) ^ 6 - (ljforcefield.σ²[:Zn][:He] / 0.75) ^ 3)
    # the position of a molecule should not change inside vdw_energy.
    @assert(all(molecule1.ljspheres[1].x .≈ [0.5, 0.5, 0.5]))
    @assert(all(molecule2.ljspheres[1].x .≈ [0.5 + rep_factors[1], 0.5 + rep_factors[2], 0.5 + rep_factors[3]]))

    # Xe in SBMOF-1 tests, comparing to RASPA
    sbmof1 = read_crystal_structure_file("SBMOF-1.cif")
    @test !charged(sbmof1)
    @test isapprox(transpose(sbmof1.box.reciprocal_lattice), 2 * π * inv(sbmof1.box.f_to_c))
    @test sbmof1.box.Ω ≈ det(sbmof1.box.f_to_c) # sneak in crystal test
    @test isapprox(crystal_density(sbmof1), 1570.4, atol=0.5) # kg/m3
    rep_factors_sbmof1 = replication_factors(sbmof1.box, ljforcefield)
    sbmof1 = replicate(sbmof1, rep_factors_sbmof1) # replicate so nearest image convention can be applied

    xenon = read_molecule_file("Xe")
    @test ! charged(xenon)
    xenon.ljspheres[1].x[:] = zeros(3)
    energy = vdw_energy(sbmof1, xenon, ljforcefield)
	@test isapprox(energy, -5041.58, atol = 0.005)
    xenon.ljspheres[1].x[1] = 0.494265; xenon.ljspheres[1].x[2] = 2.22668; xenon.ljspheres[1].x[3] = 0.450354;
    energy = vdw_energy(sbmof1, xenon, ljforcefield)
	@test isapprox(energy, 12945.838, atol = 0.005)

    # test PBC, rep factors are (3, 5, 2)
    xf = [0.05, 0.4, 0.02][:, :]
    xenon.ljspheres[1].x[:] = sbmof1.box.f_to_c * xf
    energy1 = vdw_energy(sbmof1, xenon, ljforcefield)
    xf = [1.05, 0.4, 0.02][:, :]
    xenon.ljspheres[1].x[:] = sbmof1.box.f_to_c * xf
    energy2 = vdw_energy(sbmof1, xenon, ljforcefield)
	@test isapprox(energy1, energy2, atol = 0.00001)
    xf = [2.05, 4.4, 1.02][:, :]
    xenon.ljspheres[1].x[:] = sbmof1.box.f_to_c * xf
    energy3 = vdw_energy(sbmof1, xenon, ljforcefield)
	@test isapprox(energy1, energy3, atol = 0.00001)
    # outside box
    xf = [4.05, 5.4, 2.02][:, :]
    xenon.ljspheres[1].x[:] = sbmof1.box.f_to_c * xf
    energy4 = vdw_energy(sbmof1, xenon, ljforcefield)
	@test isapprox(energy1, energy4, atol = 0.00001)
    xf = [-0.95, 5.4, 2.02][:, :]
    xenon.ljspheres[1].x[:] = sbmof1.box.f_to_c * xf
    energy5 = vdw_energy(sbmof1, xenon, ljforcefield)
	@test isapprox(energy1, energy5, atol = 0.00001)
    xf = [-0.95, -0.6, -0.98][:, :]
    xenon.ljspheres[1].x[:] = sbmof1.box.f_to_c * xf
    energy6 = vdw_energy(sbmof1, xenon, ljforcefield)
	@test isapprox(energy1, energy6, atol = 0.00001)

    # data types for potential energies
    u = PotentialEnergy(10.0, 30.0)
    v = PotentialEnergy(3.0, 4.0)
    @test ! isapprox(v, PotentialEnergy(3.0, 1.2), verbose=false) # isapprox
    @test isapprox(sum(v), 7.0) # sum
    @test isapprox(u + v, PotentialEnergy(13.0, 34.0)) # +
    @test isapprox(u - v, PotentialEnergy(7.0, 26.0)) # -
    @test isapprox(2.0 * v, PotentialEnergy(6.0, 8.0)) # *
    @test isapprox(v * 2.0, PotentialEnergy(6.0, 8.0)) # *
    @test isapprox(u / 2.0, PotentialEnergy(5.0, 15.0)) # / 
    @test isapprox(sqrt(PotentialEnergy(4.0, 16.0)), PotentialEnergy(2.0, 4.0)) # sqrt
    @test isapprox(PorousMaterials.square(PotentialEnergy(2.0, 4.0)), PotentialEnergy(4.0, 16.0)) # square
    t = PotentialEnergy(1.0, 2.0)
    s = PotentialEnergy(300.0, 100.0)
    us = SystemPotentialEnergy(u, v)
    vs = SystemPotentialEnergy(s, t)
    @test isapprox(sum(vs), 403.0) # sum
    @test isapprox(us - vs, SystemPotentialEnergy(u - s, v - t)) # - 
    @test isapprox(us + vs, SystemPotentialEnergy(u + s, v + t)) # - 
    @test isapprox(2.0 * us, SystemPotentialEnergy(2.0 * u, 2.0 * v)) # *
    @test isapprox(2.0 * us, SystemPotentialEnergy(2.0 * u, 2.0 * v)) # *
    @test isapprox(us * 2.0, SystemPotentialEnergy(2.0 * u, 2.0 * v)) # *
    @test isapprox(us / 2.0, SystemPotentialEnergy(u / 2.0, v / 2.0)) # /
    @test isapprox(sqrt(us), SystemPotentialEnergy(sqrt(u), sqrt(v))) # sqrt
    @test isapprox(PorousMaterials.square(us), SystemPotentialEnergy(PorousMaterials.square(u), PorousMaterials.square(v))) # square

    # NIST data to test LJ potentials
    # data from here: https://www.nist.gov/mml/csd/chemical-informatics-research-group/lennard-jones-fluid-reference-calculations
    # created bogus atom X for this purpose.
    ljff = read_forcefield_file("NIST.csv", cutoffradius=3.0)
    energies_should_be = [-4.3515E+03, -6.9000E+02, -1.1467E+03, -1.6790E+01]
    for c = 1:4 # four configurations
        # read in positions of atoms provided by NIST ("X" atoms)
        posfile = open("nist/lennardjones/lj_sample_config_periodic$c.txt")
        lines = readlines(posfile)
        # first line is dims of unit cell box
        dims = parse.(Float64, split(lines[1]))
        box = construct_box(dims..., π/2, π/2, π/2)
        # second line is # of molecules
        n = parse(Int, lines[2])

        # read in molecule positions, construct them
        ms = Molecule[]
        for i = 1:n
            xyz = split(lines[2+i])[2:end]
            x = parse.(Float64, xyz)
            m = read_molecule_file("X")
            translate_to!(m, x)
            push!(ms, m)
        end
        close(posfile)

        # compute energy of the configuration
        energy = PorousMaterials.total_vdw_energy(ms, ljff, box)
        @test isapprox(energy, energies_should_be[c], atol=0.1)
    end

    ###
    #  Greg Chung's ZIF-71 w/ bogus charges tests
    ###
    zif71 = read_crystal_structure_file("zif71_bogus_charges.cif")
    strip_numbers_from_atom_labels!(zif71)
    ff = read_forcefield_file("Greg_bogus_ZIF71.csv", cutoffradius=12.8)
    co2 = read_molecule_file("CO2EPM2")

    # test 1: guest-host
    @assert(co2.ljspheres[1].atom == :C_CO2) # assumed C is first in input file...
    @assert(isapprox(co2.charges[1].q, 0.7)) # assumed C is first in input file...
    # load in coordinates of CO2 at test location
    co2.ljspheres[1].x[:] =  zif71.box.f_to_c * [0.50543, 0.57349, 0.50788] # C
    co2.ljspheres[2].x[:] =  zif71.box.f_to_c * [0.46884, 0.57393, 0.52461] # O
    co2.ljspheres[3].x[:] =  zif71.box.f_to_c * [0.54203, 0.57305, 0.49116] # O
    co2.charges[1].x[:] =  zif71.box.f_to_c * [0.50543, 0.57349, 0.50788] # C
    co2.charges[2].x[:] =  zif71.box.f_to_c * [0.46884, 0.57393, 0.52461] # O
    co2.charges[3].x[:] =  zif71.box.f_to_c * [0.54203, 0.57305, 0.49116] # O
    # test vdW energy
	@test isapprox(vdw_energy(zif71, co2, ff), -132.56, atol=0.01)
    # test electrostatics
    eparams, kvecs, eikar, eikbr, eikcr = setup_Ewald_sum(12.0, zif71.box, verbose=false, ϵ=1e-6)
    ϕ = electrostatic_potential_energy(zif71, co2, eparams, kvecs, eikar, eikbr, eikcr)
    @test isapprox(ϕ, -9.37846564, atol=0.1)

    # test 2: guest-guest
    co2.ljspheres[1].x[:] =  zif71.box.f_to_c * [0.50543, 0.57349, 0.50788]
    co2.ljspheres[2].x[:] =  zif71.box.f_to_c * [0.54203, 0.57305, 0.49116]
    co2.ljspheres[3].x[:] =  zif71.box.f_to_c * [0.46884, 0.57393, 0.52461]
    co2.charges[1].x[:] =  zif71.box.f_to_c * [0.50543, 0.57349, 0.50788]
    co2.charges[2].x[:] =  zif71.box.f_to_c * [0.54203, 0.57305, 0.49116]
    co2.charges[3].x[:] =  zif71.box.f_to_c * [0.46884, 0.57393, 0.52461]

    co2_2 = read_molecule_file("CO2EPM2")
    co2_2.ljspheres[1].x[:] =  zif71.box.f_to_c * [0.50680, 0.38496, 0.50788]
    co2_2.ljspheres[2].x[:] =  zif71.box.f_to_c * [0.54340, 0.38451, 0.49116]
    co2_2.ljspheres[3].x[:] =  zif71.box.f_to_c * [0.47020, 0.38540, 0.52461]
    co2_2.charges[1].x[:] =  zif71.box.f_to_c * [0.50680, 0.38496, 0.50788]
    co2_2.charges[2].x[:] =  zif71.box.f_to_c * [0.54340, 0.38451, 0.49116]
    co2_2.charges[3].x[:] =  zif71.box.f_to_c * [0.47020, 0.38540, 0.52461]
    @test isapprox(PorousMaterials.total_vdw_energy(zif71, [co2, co2_2], ff), -311.10392551, atol=0.1)
    @test isapprox(PorousMaterials.total_vdw_energy([co2, co2_2], ff, zif71.box), -50.975, atol=0.1)
    @test isapprox(PorousMaterials.total_electrostatic_potential_energy(zif71, [co2, co2_2], eparams, kvecs, eikar, eikbr, eikcr), -36.00, atol=0.3)
    ϕ = electrostatic_potential_energy([co2, co2_2], eparams, kvecs, eikar, eikbr, eikcr)
    @test isapprox(total(ϕ), 59.3973, atol=0.05)

    # MC function for electrostatic potential should be equal to difference in two systems
    #  one with both co2's and one with just one of the co2's
    ϕ_both = electrostatic_potential_energy([co2, co2_2], eparams, kvecs, eikar, eikbr, eikcr)
    ϕ_one = electrostatic_potential_energy([co2], eparams, kvecs, eikar, eikbr, eikcr)
    ϕ_for_MC = electrostatic_potential_energy([co2, co2_2], 2, eparams, kvecs, eikar, eikbr, eikcr)
    @test isapprox(total(ϕ_both) - total(ϕ_one), total(ϕ_for_MC))
    # difference in potential energy when adding 1 co2 should be that of the system with one co2
    ϕ_for_MC = electrostatic_potential_energy([co2], 1, eparams, kvecs, eikar, eikbr, eikcr)
    @test isapprox(total(ϕ_for_MC), total(ϕ_one))

    # assert total_electrostatic_potential function incrementer works
    @test isapprox(total(PorousMaterials.total_electrostatic_potential_energy([co2, co2_2], eparams, kvecs, eikar, eikbr, eikcr)),
                   total(electrostatic_potential_energy([co2, co2_2], eparams, kvecs, eikar, eikbr, eikcr)))

    # test vdw_energy_no_PBC, which is the vdw_energy function when no PBCs are applied.
    #  The following "framework" is a cage floating in space so no atoms are near the boundary
    #   of the unit cell box. So with cutoff should get same with or without PBCs.
    co2 = read_molecule_file("CO2")
    translate_to!(co2, [50.0, 50.0, 50.0])
    atoms, x = read_xyz("data/crystals/CB5.xyz") # raw .xyz of cage
    f = read_crystal_structure_file("cage_in_space.cif") # same cage, but shifted to [50, 50, 50] in unit cell box 100 by 100 by 100.
    ljff = read_forcefield_file("UFF.csv")
    @test isapprox(vdw_energy(f, co2, ljff), vdw_energy_no_PBC(co2, atoms, x .+ [50.0, 50.0, 50.0], ljff))

end;
#@printf("------------------------------\n")

# TODO energetics and electrostatics can be grouped together...
@printf("------------------------------\nTesting Electrostatics\n\n")
framework = read_crystal_structure_file("NU-1000_Greg.cif")

 # kreps = (11, 11, 9)
 # α = 0.265058
sr_cutoff_r = 12.5
rep_factors = replication_factors(framework, sr_cutoff_r)
sim_box = replicate(framework.box, rep_factors)
framework = replicate(framework, rep_factors)
eparams, kvecs, eikar, eikbr, eikcr = setup_Ewald_sum(sr_cutoff_r, sim_box, verbose=false, ϵ=1e-6)

q_test = 0.8096

@testset "Ewald summation Tests" begin
    # ensure getting right Ewald settings
    #  note there are differnet method to choose
    #  these params for a givne precision so if you changed
    #  `determine_ewald_params` that may be ok if you still get the
    #  right electrostatic potential...
    @test eparams.kreps == (9, 9, 9)
    @test isapprox(eparams.α, 0.2471, atol=0.05)
    # construct box so recip. lattice is dimension (2, 10, 5)
    box = construct_box(0.5*2*π, 0.1*2*π, 0.2*2*π, π/2, π/2, π/2)
    @test PorousMaterials.required_kreps(box, 2.1^2) == (1, 0, 0)
    @test PorousMaterials.required_kreps(box, 5.1^2) == (2, 0, 1)
    @test PorousMaterials.required_kreps(box, 10.1^2) == (5, 1, 2)

    x = [9.535619863743, 20.685576379935, 0.127344239990]
    pc = PointCharge(q_test, x)
    m = Molecule(:pt_charge, LennardJonesSphere[], [pc], x)
    ϕ = electrostatic_potential_energy(framework, m, eparams, kvecs, eikar, eikbr, eikcr)
    @test isapprox(ϕ, 111373.38, atol=2.5)

    x = [4.269654927228, 23.137319129548, 28.352847101096]
    pc = PointCharge(q_test, x)
    m = Molecule(:pt_charge, LennardJonesSphere[], [pc], x)
    ϕ = electrostatic_potential_energy(framework, m, eparams, kvecs, eikar, eikbr, eikcr)
    @test isapprox(ϕ, -531.0, atol=0.5)

    x = [-0.047382031804, 7.209555961450, 5.158180463556]
    pc = PointCharge(q_test, x)
    m = Molecule(:pt_charge, LennardJonesSphere[], [pc], x)
    ϕ = electrostatic_potential_energy(framework, m, eparams, kvecs, eikar, eikbr, eikcr)
    @test isapprox(ϕ, -2676.8230141, atol=0.5)

    # NIST data to test Ewald sums
    # data from here:  https://www.nist.gov/mml/csd/chemical-informatics-research-group/spce-water-reference-calculations-10%C3%A5-cutoff
    # what the energies should be for all four configurations provided by NIST
    energies_should_be = [Dict(["real"=> -5.58889e05, "fourier"=> 6.27009e03, "self"=> -2.84469e06, "intra" => 2.80999e06]),
                          Dict(["real"=> -1.19295e06, "fourier"=> 6.03495e03, "self"=> -5.68938e06, "intra" => 5.61998e06]),
                          Dict(["real"=> -1.96297e06, "fourier"=> 5.24461e03, "self"=> -8.53407e06, "intra" => 8.42998e06]),
                          Dict(["real"=> -3.57226e06, "fourier"=> 7.58785e03, "self"=> -1.42235e07, "intra" => 1.41483e07])]
    # loop over all four configurations provided by NIST
    for c = 1:length(energies_should_be)
        # read in positions of atoms provided by NIST ("X" atoms)
        posfile = open("nist/electrostatics/spce_sample_config_periodic$c.txt")
        lines = readlines(posfile)
        # first line is dims of unit cell box
        dims = parse.(Float64, split(lines[1]))
        box = construct_box(dims..., π/2, π/2, π/2)
        # second line is # of molecules
        n = parse(Int, lines[2]) * 3 # 2H, 1O per n

        # read in molecule positions, construct them
        ms = Molecule[]
        q_H = 0.42380 # on H, -2q on O
        qs = PorousMaterials.PointCharge[]
        for i = 1:n
            if i % 3 == 1 # new water molecule
                qs = PorousMaterials.PointCharge[]
            end
            # get x position
            xyz = split(lines[2+i])[2:4]
            x = parse.(Float64, xyz)
            # get species
            O_or_H = split(lines[2+i])[end]
            q = O_or_H == "O" ? -2 * q_H : q_H
            # add to charges
            push!(qs, PorousMaterials.PointCharge(q, x))
            # construct molecule
            if i % 3 == 0
                com = [0.0, 0.0, 0.0]
                for q in qs
                   com += q.x
                end
                com /= 3
                m = Molecule(:H2O, [], qs, com)
                @assert(PorousMaterials.total_charge(m) == 0.0)
                push!(ms, m)
                @assert(isapprox(PorousMaterials.total_charge(m), 0.0, rtol=0.001))
            end
        end
        @assert(length(ms) == n/3)
        close(posfile)

        # compute energy of the configuration
        sr_cutoff_r = 10.0
        # use PorousMaterials.jl settings
     #     eparams, kvecs, eikar, eikbr, eikcr = setup_Ewald_sum(sr_cutoff_r, box, verbose=true, ϵ=1e-6)
        # use NIST reported settings
        kreps = (5, 5, 5)
        eparams = PorousMaterials.EwaldParams(kreps, 5.6/box.a, sr_cutoff_r, box)
        kvecs = PorousMaterials.precompute_kvec_wts(eparams)
        # only include kvecs with <27 acc to NIST website
        kvec_keep = [kvec.ka ^ 2 + kvec.kb ^2 + kvec.kc ^2 < 27 for kvec in kvecs]
        kvecs = kvecs[kvec_keep]
        eikar = OffsetArray(Complex{Float64}, 0:kreps[1])
        eikbr = OffsetArray(Complex{Float64}, -kreps[2]:kreps[2])
        eikcr = OffsetArray(Complex{Float64}, -kreps[3]:kreps[3])
        ϕ = electrostatic_potential_energy(ms, eparams, kvecs, eikar, eikbr, eikcr)
        @test isapprox(ϕ.self, energies_should_be[c]["self"], rtol=0.00001)
        @test isapprox(ϕ.sr, energies_should_be[c]["real"], rtol=0.00001)
        @test isapprox(ϕ.lr + ϕ.lr_own_images, energies_should_be[c]["fourier"],  rtol=0.00001)
        @test isapprox(ϕ.intra, energies_should_be[c]["intra"],  rtol=0.0001)
        # test incremented potential energy
        @test isapprox(total(PorousMaterials.total_electrostatic_potential_energy(ms, eparams, kvecs, eikar, eikbr, eikcr)), total(ϕ), atol=0.01)
        # test potential energy function for MC sims
        ϕ_minus_molecule = electrostatic_potential_energy(ms[2:end], eparams, kvecs, eikar, eikbr, eikcr)
        ϕ_MC =  electrostatic_potential_energy(ms, 1, eparams, kvecs, eikar, eikbr, eikcr)
        @test(isapprox(total(ϕ) - total(ϕ_minus_molecule), total(ϕ_MC), atol=0.01))
    end
end
@printf("------------------------------\n")

@printf("\n------------------------------\nTesting GCMC.jl\n\n")
@testset "Monte Carlo Functions Tests" begin
    # replicating the unit cell to construct simulation box
    sbmof1 = read_crystal_structure_file("SBMOF-1.cif")
    sim_box = replicate(sbmof1.box, (1, 1, 1))
    @test isapprox(sim_box, sbmof1.box)
    sim_box = replicate(sbmof1.box, (2, 3, 4))
    @test sim_box.Ω ≈ sbmof1.box.Ω * 2 * 3 * 4
    @test all(sim_box.c_to_f * sbmof1.box.f_to_c * [1.0, 1.0, 1.0] .≈ [1/2, 1/3, 1/4])

    #
    #INSERTION TESTS
    #
    insertion_inside_box = true
    insertion_at_random_coords = true
    insertion_adds_molecule = true

    molecules = Array{Molecule}(0)
    # TODO rm these?
    repfactors = replication_factors(frame.box, ljforcefield)
    sim_box = replicate(frame.box, repfactors)

    m = read_molecule_file("He")
    for i = 1:100
        insert_molecule!(molecules, sim_box, m)
        if outside_box(molecules[i], sim_box)
            insertion_inside_box = false
        end
        if ! (length(molecules) == i)
            insertion_adds_molecule = false
        end
        if i > 1
            if isapprox(molecules[i - 1], molecules[i])
                # by chance this could fail but highly unlikely!
                insertion_at_random_coords = false
            end
        end
    end
    @test insertion_inside_box
    @test insertion_at_random_coords
    @test insertion_adds_molecule

    #
    #DELETION TESTS
    #
    deletion_removes_a_molecule = true
    for i = 1:100
        delete_molecule!(rand(1:length(molecules)), molecules)
        if length(molecules) != 100 - i
            deletion_removes_a_molecule = false
        end
    end
    @test deletion_removes_a_molecule

    #
    #TRANSLATION TESTS
    #
    # first, test function to bring molecule inside a box.
    box = construct_box(25.0, 25.0, 25.0, π/2, π/2, π/2)
    molecule = read_molecule_file("He")
    translate_to!(molecule, [26.0, -0.2, 12.])
    apply_periodic_boundary_condition!(molecule, box)
    @test isapprox(molecule.center_of_mass, [1.0, 24.8, 12.0])
    @test isapprox(molecule.ljspheres[1].x, [1.0, 24.8, 12.0])

    translation_old_molecule_stored_properly = true
    translation_coords_changed = true
    translation_inside_box = true
    molecules = [read_molecule_file("He"), read_molecule_file("He")]
    translate_to!(molecules[1], sim_box.f_to_c * [0.99, 0.99, 0.01])
    translate_to!(molecules[2], sim_box.f_to_c * [0.99, 0.99, 0.01])
    old_molecule = translate_molecule!(molecules[1], sim_box)
    if ! isapprox(old_molecule, molecules[2]) # constructed to be identitical!
        translation_old_molecule_stored_properly = false
    end
    if isapprox(molecules[1], molecules[2])
        translation_coords_changed = false
    end

    for i = 1:100000
        which_molecule = rand(1:2) # choose molecule to move
        old_molecule_should_be = deepcopy(molecules[which_molecule])
        old_molecule = translate_molecule!(molecules[which_molecule], sim_box)
        if ! isapprox(old_molecule, old_molecule_should_be)
            translation_coords_changed = false
        end
        if outside_box(molecules[which_molecule], sim_box)
            translation_inside_box = false
        end
    end
    @test translation_old_molecule_stored_properly
    @test translation_coords_changed
    @test translation_inside_box

    #
    #REINSERTION TESTS
    #
    box = construct_box(25.0, 25.0, 25.0, π/2, π/2, π/2)
    molecules = [read_molecule_file("He"), read_molecule_file("CO2")]
    old_he = reinsert_molecule!(molecules[1], box)
    old_co2 = reinsert_molecule!(molecules[2], box)
    @test isapprox(old_he, read_molecule_file("He"))
    @test isapprox(old_co2, read_molecule_file("CO2"))
    @test ! isapprox(molecules[1].center_of_mass, read_molecule_file("He").center_of_mass)
    @test ! isapprox(molecules[2].center_of_mass, read_molecule_file("CO2").center_of_mass)
end
@printf("------------------------------\n")
@testset "Guest-guest Energetics Tests" begin
    dxf = [-0.8, -0.4, 0.7]
    nearest_image!(dxf)
    @test isapprox(dxf, [0.2, -0.4, -0.3])

    dxf = [0.8 -0.3; -0.2 -0.1; 0.9 -0.9]
    nearest_image!(dxf)
    @test isapprox(dxf, [-0.2 -0.3; -0.2 -0.1; -0.1 0.1])

    sim_box = construct_box(25.0, 25.0, 25.0, π/2, π/2, π/2)
    # a He and Xe a distance of 6.0 away
    xe = read_molecule_file("Xe")
    he = read_molecule_file("He")
    translate_to!(xe, [5.0, 12.0, 12.0])
    translate_to!(he, [11.0, 12.0, 12.0])
    molecules = [xe, he]
    r² = (11.0 - 5.0) ^ 2 # duh
    energy = lennard_jones(r², ljforcefield.σ²[:Xe][:He], ljforcefield.ϵ[:Xe][:He])
    @test energy ≈ vdw_energy(1, molecules, ljforcefield, sim_box)
    @test energy ≈ vdw_energy(2, molecules, ljforcefield, sim_box) # symmetry

    # via PBC, a distance (24.0 - 5.0) > (1+5)
    translate_to!(molecules[2], [24.0, 12.0, 12.0])
    r² = (1.0 + 5.0) ^ 2 # PBC
    energy = lennard_jones(r², ljforcefield.σ²[:Xe][:He], ljforcefield.ϵ[:He][:Xe])
    @test energy ≈ vdw_energy(2, molecules, ljforcefield, sim_box)
    @test energy ≈ vdw_energy(1, molecules, ljforcefield, sim_box) # symmetry again.

    # put a molecule on top of first one.
    push!(molecules, deepcopy(molecules[1]))
    @test vdw_energy(2, molecules, ljforcefield, sim_box) ≈ 2 * energy

    @test vdw_energy(1, molecules, ljforcefield, sim_box) == Inf
    @test vdw_energy(3, molecules, ljforcefield, sim_box) == Inf

    # interaction energy between first and second should be same via PBC
    molecules_a = [read_molecule_file("Xe"), read_molecule_file("He")]
    translate_to!(molecules_a[1], [11.0, 1.0, 12.0])
    translate_to!(molecules_a[2], [11.0, 4.0, 12.0])
    molecules_b = [read_molecule_file("Xe"), read_molecule_file("He")]
    translate_to!(molecules_b[1], [11.0, 1.0, 12.0])
    translate_to!(molecules_b[2], [11.0, 23.0, 12.0])
    @test vdw_energy(1, molecules_a, ljforcefield, sim_box) ≈ vdw_energy(1, molecules_b, ljforcefield, sim_box)

    # another PBC one where three coords are different.
    molecules = [read_molecule_file("Xe"), read_molecule_file("He")]
    translate_to!(molecules[1], [24.0, 23.0, 11.0])
    translate_to!(molecules[2], [22.0, 2.0, 12.0])
    r² = 4.0^2 + 2.0^2 + 1.0^2
    energy = lennard_jones(r², ljforcefield.σ²[:He][:Xe], ljforcefield.ϵ[:He][:Xe])
    @test vdw_energy(1, molecules, ljforcefield, sim_box) ≈ energy
    @test vdw_energy(2, molecules, ljforcefield, sim_box) ≈ energy

    # test cutoff radius. molecules here are too far to interact
    translate_to!(molecules[1], [0.0, 0.0, 0.0])
    translate_to!(molecules[2], [12.0, 12.0, 12.0])
    @test vdw_energy(1, molecules, ljforcefield, sim_box) ≈ 0.0
    @test vdw_energy(2, molecules, ljforcefield, sim_box) ≈ 0.0
    # the position of a molecule should not change inside vdw_energy.
    @test all(molecules[1].ljspheres[1].x .== [0.0, 0.0, 0.0])
    @test all(molecules[2].ljspheres[1].x .== [12.0, 12.0, 12.0])
    # TODO write tests for CO2 where there are more than one beads

    # Molecules with more than one ljsphere

    # two CO2 molecules 6.0 units apart
    molecules_co2 = [read_molecule_file("CO2"), read_molecule_file("CO2")]
    translate_to!(molecules_co2[1], [12.0, 9.0, 12.0])
    translate_to!(molecules_co2[2], [12.0, 15.0, 12.0])
    # because the molecules have not been rotated, all corresponding beads are same
    #   distance apart when they are separated along the y-axis
    r²_com = (15.0 - 9.0)^2
    # distance between teh central carbon and an oxygen in one molecule this
    #   takes advantage of the fact that the carbon is the central atom, and that
    #   all three atoms are in a line
    r²_co = 1.16^2
    # distance between the two oxygens in one molecule
    r²_oo = (2.0 * 1.16)^2
    energy = (2.0 * lennard_jones(r²_com, ljforcefield.σ²[:O_CO2][:O_CO2], ljforcefield.ϵ[:O_CO2][:O_CO2])
        + 4.0 * lennard_jones(r²_com + r²_co, ljforcefield.σ²[:O_CO2][:C_CO2], ljforcefield.ϵ[:O_CO2][:C_CO2])
        + 2.0 * lennard_jones(r²_com + r²_oo, ljforcefield.σ²[:O_CO2][:O_CO2], ljforcefield.ϵ[:O_CO2][:O_CO2])
        + lennard_jones(r²_com, ljforcefield.σ²[:C_CO2][:C_CO2], ljforcefield.ϵ[:C_CO2][:C_CO2]))
    @test vdw_energy(1, molecules_co2, ljforcefield, sim_box) ≈ energy
    @test vdw_energy(2, molecules_co2, ljforcefield, sim_box) ≈ energy
    # TODO this didn't work when the symbols were regular (:O and :C) but it did work when they were :C_CO2 and :O_CO2

    # PBC placing one at 2.0 and the other at 21.0
    translate_to!(molecules_co2[1], [12.0, 2.0, 12.0])
    translate_to!(molecules_co2[2], [12.0, 21.0, 12.0])
    r²_com = (4.0 + 2.0)^2
    energy = (2.0 * lennard_jones(r²_com, ljforcefield.σ²[:O_CO2][:O_CO2], ljforcefield.ϵ[:O_CO2][:O_CO2])
        + 4.0 * lennard_jones(r²_com + r²_co, ljforcefield.σ²[:O_CO2][:C_CO2], ljforcefield.ϵ[:O_CO2][:C_CO2])
        + 2.0 * lennard_jones(r²_com + r²_oo, ljforcefield.σ²[:O_CO2][:O_CO2], ljforcefield.ϵ[:O_CO2][:O_CO2])
        + lennard_jones(r²_com, ljforcefield.σ²[:C_CO2][:C_CO2], ljforcefield.ϵ[:C_CO2][:C_CO2]))
    @test vdw_energy(1, molecules_co2, ljforcefield, sim_box) ≈ energy
    @test vdw_energy(2, molecules_co2, ljforcefield, sim_box) ≈ energy

    # testing cutoff radius, so only one oxygen from each will be able to interact
    # making a larger sim_box so that only a few ljspheres from each CO2 will be able to interact
    sim_box_large = construct_box(50.0, 50.0, 50.0, π/2, π/2, π/2)
    # placed 12.6 units apart so the C atoms will be outside the cutoff radius,
    #   but one O atom from each will be inside, so these will interact
    translate_to!(molecules_co2[1], [0.0, 0.0, 0.0])
    translate_to!(molecules_co2[2], [13.0, 0.0, 0.0])
    r²_com = (13.0)^2
    r²_o = (13.0 - (2.0 * 1.16))^2
    r²_co = (13.0 - 1.16)^2
    energy = (lennard_jones(r²_o, ljforcefield.σ²[:O_CO2][:O_CO2], ljforcefield.ϵ[:O_CO2][:O_CO2])
        + 2 * lennard_jones(r²_co, ljforcefield.σ²[:O_CO2][:C_CO2], ljforcefield.ϵ[:O_CO2][:C_CO2]))
    @test vdw_energy(1, molecules_co2, ljforcefield, sim_box_large) ≈ energy
    @test vdw_energy(2, molecules_co2, ljforcefield, sim_box_large) ≈ energy
end

@printf("------------------------------\n")
@testset "Equation of State (EOS.jl) Tests" begin
    # Peng-Robinsion EOS test for methane.
    gas = PengRobinsonGas(:CH4)
<<<<<<< HEAD
    props = calculate_properties(gas, 298.0, 65.0)
    @test isapprox(props["compressibility factor"], 0.874910311935475, atol=1e-4)
    @test isapprox(props["fugacity coefficient"], 0.8732765620181274, atol=1e-4)
    @test isapprox(props["fugacity (bar)"], 65.0 * 0.8732765620181274, atol=1e-4)
    @test isapprox(props["density (mol/m³)"], 2998.634526, atol=0.2)
    @test isapprox(props["molar volume (L/mol)"], 0.333485, atol=1e-4)

    #Van der Waals EOS test for Hydrogen
    gas = VDWGasGas(:Hydrogen)
    props = calculate_properties(gas, 298.0, 65.0)
    @test isapprox(props["compressibility factor"], 1.0462045 , atol=0.001)
    @test isapprox(props["fugacity coefficient"], 67.98166172 / 65 , atol=1e-4)
    @test isapprox(props["fugacity (bar)"], 67.98166172 , atol=1e-4)
    @test isapprox(props["density (mol/m³)"], 2.490815 , atol=0.2)
    @test isapprox(props["molar volume (L/mol)"], 0.401475 , atol=1e-4)
=======
    props = calculate_properties(gas, 298.0, 65.0, verbose=false)
    @test isapprox(props["compressibility factor"], 0.874496226625811, atol=1e-4)
    @test isapprox(props["fugacity coefficient"], 0.8729028157628362, atol=1e-4)
    @test isapprox(props["fugacity (bar)"], 65.0 * 0.8729028157628362, atol=1e-4)
    @test isapprox(props["density (mol/m³)"], 3000.054418, atol=0.2)
    @test isapprox(props["molar volume (L/mol)"], 0.333327, atol=1e-4)
>>>>>>> 67e1d488
end<|MERGE_RESOLUTION|>--- conflicted
+++ resolved
@@ -742,7 +742,6 @@
 @testset "Equation of State (EOS.jl) Tests" begin
     # Peng-Robinsion EOS test for methane.
     gas = PengRobinsonGas(:CH4)
-<<<<<<< HEAD
     props = calculate_properties(gas, 298.0, 65.0)
     @test isapprox(props["compressibility factor"], 0.874910311935475, atol=1e-4)
     @test isapprox(props["fugacity coefficient"], 0.8732765620181274, atol=1e-4)
@@ -752,18 +751,11 @@
 
     #Van der Waals EOS test for Hydrogen
     gas = VDWGasGas(:Hydrogen)
-    props = calculate_properties(gas, 298.0, 65.0)
+    props = calculate_properties(gas, 300.0, 65.0)
     @test isapprox(props["compressibility factor"], 1.0462045 , atol=0.001)
-    @test isapprox(props["fugacity coefficient"], 67.98166172 / 65 , atol=1e-4)
+    @test isapprox(props["fugacity coefficient"], 67.98166172 / 65.0 , atol=1e-4)
     @test isapprox(props["fugacity (bar)"], 67.98166172 , atol=1e-4)
-    @test isapprox(props["density (mol/m³)"], 2.490815 , atol=0.2)
+    @test isapprox(props["density (mol/m³)"], 2490.815 , atol=0.2)
     @test isapprox(props["molar volume (L/mol)"], 0.401475 , atol=1e-4)
-=======
-    props = calculate_properties(gas, 298.0, 65.0, verbose=false)
-    @test isapprox(props["compressibility factor"], 0.874496226625811, atol=1e-4)
-    @test isapprox(props["fugacity coefficient"], 0.8729028157628362, atol=1e-4)
-    @test isapprox(props["fugacity (bar)"], 65.0 * 0.8729028157628362, atol=1e-4)
-    @test isapprox(props["density (mol/m³)"], 3000.054418, atol=0.2)
-    @test isapprox(props["molar volume (L/mol)"], 0.333327, atol=1e-4)
->>>>>>> 67e1d488
+
 end