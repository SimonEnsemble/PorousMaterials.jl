--- conflicted
+++ resolved
@@ -17,11 +17,8 @@
             "equations of state" => "eos.md",
             "Henry coefficients" => "henry.md",
             "grand-canonical Monte Carlo simulations" => "gcmc.md",
-<<<<<<< HEAD
-            "energy minimum" => "energy_min.md"
-=======
+            "energy minimum" => "energy_min.md",
             "grids" => "grid.md"
->>>>>>> b2c92959
             ],
     format = Documenter.HTML(assets = ["assets/flux.css"])
 )
@@ -30,4 +27,4 @@
     repo = "github.com/SimonEnsemble/PorousMaterials.jl.git",
  #     push_preview=false,
  #     deps = Deps.pip("mkdocs", "mkdocs-material", "pymdown-extensions") # These are dependencies for the site, not the package
-)
+)