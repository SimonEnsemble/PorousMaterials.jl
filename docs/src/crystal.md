```@meta
DocTestSetup = quote
  using PorousMaterials
end
```

# Crystals

`PorousMaterials.jl` maintains a data structure `Crystal` that stores information about a crystal structure file.

## reading in a crystal structure file

Currently, the crystal structure file reader accepts `.cif` and `.cssr` file formats. `PorousMaterials.jl` looks for the crystal structure files in `rc[:paths][:crystals]` which is by default `./data/crystals`. By typing `rc[:paths][:crystals] = "my_crystal_dir"`, `PorousMaterials.jl` now looks for the crystal structure file in `my_crystal_dir`.
The files can be read as:

```jldoctest crystal; output=false
xtal = Crystal("SBMOF-1.cif")       # The crystal reader stores the information in xtal
xtal.name                           # The name of the crystal structure file
xtal.box                            # The unit cell information
xtal.atoms                          # The atom coordinates (in fractional space) and the atom identities
xtal.charges                        # The charge magnitude and coordinates (in fractional space)
xtal.bonds                          # Bonding information in the structure. By default this is an empty graph,
                                    #  but use `read_bonds_from_file=true` argument in `Crystal` to read from crystal structure file
xtal.symmetry                       # Symmetry information of the crystal. By default converts the symmetry to P1 symmetry.
                                    #  Use `convert_to_p1=false` argument in `Crystal` to keep original symmetry
# output
<<<<<<< HEAD
Xtals.SymmetryInfo(["x"; "y"; "z"], "P1", true)
=======
Xtals.SymmetryInfo(["x"; "y"; "z";;], "P1", true)
>>>>>>> a2de9b40
```

## fixing atom species

Often, the atoms species are appended by numbers. This messes with the internal workings of `PorousMaterials.jl`.
To circumvent this problem, the function `strip_numbers_from_atom_labels!(xtal)` removes the appending numbers.
It is important to use this function prior to GCMC or Henry coefficient calculations.

```jldoctest crystal; output=false
strip_numbers_from_atom_labels!(xtal)

# output
```

## converting the coordinates to cartesian space

The coordinates of the crystals are stored in fractional coordinates. If one needs to analyze the cartesian coordinates of the crystal,
that can be done by using the unit cell information of the crystal.

```jldoctest crystal
xtal = Crystal("SBMOF-1.cif")
xtal.atoms.coords.xf                                    # array of fractional coordinates
cart_coords = xtal.box.f_to_c * xtal.atoms.coords.xf    # array of cartesian coordinates
# output
3×120 Matrix{Float64}:
 4.59487  -0.95272   2.68943   8.23701  …  8.8164    0.839249  -1.53211
 1.43955   4.2229    4.12715   1.3438      1.35443   1.42892    4.21227
 5.89964   5.35922  16.6181   17.1585      6.27862  17.5375    16.2391
```

## creating a super cell

For many simulations, one needs to replicate the unit cell multiple times to create a bigger super cell.

```jldoctest crystal
xtal = Crystal("SBMOF-1.cif")
super_xtal = replicate(xtal, (2,2,2))       # Replicates the original unit cell once in each dimension
# output
Name: SBMOF-1.cif
Bravais unit cell of a crystal.
	Unit cell angles α = 90.000000 deg. β = 100.897000 deg. γ = 90.000000 deg.
	Unit cell dimensions a = 23.238600 Å. b = 11.133400 Å, c = 45.862400 Å
	Volume of unit cell: 11651.776815 Å³

	# atoms = 960
	# charges = 960
	chemical formula: Ca₃₂C₄₄₈H₂₅₆O₁₉₂S₃₂
	space Group: P1
	symmetry Operations:
		'x, y, z'
	bonding graph:
		# vertices = 960
		# edges = 0
```

## finding other properties

```jldoctest crystal; output=false
rho = crystal_density(xtal)         # Crystal density of the crystal in kg/m^2
mw = molecular_weight(xtal)         # The molecular weight of the unit cell in amu
formula = chemical_formula(xtal)    # The irreducible chemical formula of the crystal
# output
"Ca₄C₅₆H₃₂O₂₄S₄"
```

## assigning new charges

If the crystal structure file does not contains partial charges, we provide methods to assign new charges to the crystal

```julia
species_to_charges = Dict(:Ca => 2.0, :C => 1.0, :H => -1.0)                # This method assigns a static charge to atom species
charged_xtal = assign_charges(xtal, species_to_charges, 1e-5)                # This function creates a new charged `Crystal` object.
                                                                            #   The function checks for charge neutrality with a tolerance of 1e-5
new_charges = Charges([2.0, 1.0, -1.0, -1.0, ...], xtal.atoms.coords)
other_charged_xtal = Crystal(xtal.name, xtal.box, xtal.atoms,               # Here we create a new `Charges` object using an array of new charges.
                             new_charges, xtal.bonds, xtal.symmetry)        #   The number of charges in the array has to be equal to the number of atoms
                                                                            #   and finally a new `Crystal` object is manually created
```

## writing crystal files

We provide methods to write both `.xyz` and `.cif` files

```jldoctest crystal; output=false
write_cif(xtal, "my_new_cif_file.cif")      # Stored in the current directory
write_xyz(xtal, "my_new_xyz_file.xyz")      # stored in the current directory
# output

```


# detailed docs

```@docs
    Crystal
    SymmetryInfo
    replicate
    molecular_weight
    crystal_density
    chemical_formula
    assign_charges
    write_cif
    write_xyz
```<|MERGE_RESOLUTION|>--- conflicted
+++ resolved
@@ -24,11 +24,7 @@
 xtal.symmetry                       # Symmetry information of the crystal. By default converts the symmetry to P1 symmetry.
                                     #  Use `convert_to_p1=false` argument in `Crystal` to keep original symmetry
 # output
-<<<<<<< HEAD
-Xtals.SymmetryInfo(["x"; "y"; "z"], "P1", true)
-=======
 Xtals.SymmetryInfo(["x"; "y"; "z";;], "P1", true)
->>>>>>> a2de9b40
 ```
 
 ## fixing atom species
