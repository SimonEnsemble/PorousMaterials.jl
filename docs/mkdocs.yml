site_name:        ""
repo_url:         https://github.com/SimonEnsemble/PorousMaterials.jl
site_description: Documentation for the julia package PorousMaterials.jl
site_author:      SimonEnsemble

theme: windmill

extra_css:
  - assets/flux.css

extra_javascript:
  - https://cdnjs.cloudflare.com/ajax/libs/mathjax/2.7.1/MathJax.js?config=TeX-AMS_HTML
  - assets/mathjaxhelper.js
  - mathjax-config.js

markdown_extensions:
  - pymdownx.arithmatex
  - extra
  - tables
  - fenced_code
  - toc:
      permalink: '#'
<<<<<<< HEAD

=======
>>>>>>> 03127618
extra:
  logo: assets/PMlogo.png

docs_dir: 'build'<|MERGE_RESOLUTION|>--- conflicted
+++ resolved
@@ -20,10 +20,7 @@
   - fenced_code
   - toc:
       permalink: '#'
-<<<<<<< HEAD
 
-=======
->>>>>>> 03127618
 extra:
   logo: assets/PMlogo.png
 
